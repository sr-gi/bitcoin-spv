extern crate num;
extern crate num_bigint as bigint;
extern crate ripemd160;
extern crate sha2;

use bigint::BigUint;
use num::pow::Pow;
use ripemd160::{Digest, Ripemd160};
use sha2::Sha256;

use crate::types::{Hash160Digest, Hash256Digest, RawHeader, SPVError};

/// Determines the length of a VarInt in bytes.
/// A VarInt of > 1 byte is prefixed with a flag indicating its length.
///
/// # Arguments
///
/// * `flag` - The first byte of a var_int
pub fn determine_var_int_data_length(flag: u8) -> u8 {
    let length: u8 = match flag {
        0xfd => 2,
        0xfe => 4,
        0xff => 8,
        _ => 0,
    };
    length
}

/// Implements bitcoin's hash160 (rmd160(sha2())).
/// Returns the digest.
///
/// # Arguments
///
/// * `preimage` - The pre-image
pub fn hash160(preimage: &[u8]) -> Hash160Digest {
    let mut sha = Sha256::new();
    sha.input(preimage);
    let digest = sha.result();

    let mut rmd = Ripemd160::new();
    rmd.input(digest);

    let mut ret = [0; 20];
    ret.copy_from_slice(&rmd.result()[..]);
    ret
}

/// Implements bitcoin's hash256 (double sha2).
/// Returns the digest.
///
/// # Arguments
///
/// * `preimage` - The pre-image
pub fn hash256(preimage: &[u8]) -> Hash256Digest {
    let mut sha = Sha256::new();
    sha.input(preimage);
    let digest = sha.result();

    let mut second_sha = Sha256::new();
    second_sha.input(digest);

    let mut ret = [0; 32];
    ret.copy_from_slice(&second_sha.result()[..]);
    ret
}

//
// Inputs
//

/// Extracts the nth input from the vin (0-indexed).
///
/// Iterates over the vin. If you need to extract several,
/// write a custom function.
///
/// # Arguments
///
/// * `vin` - The vin as a tightly-packed u8 array
/// * `index` - The 0-indexed location of the input to extract
pub fn extract_input_at_index(vin: &[u8], index: u8) -> Vec<u8> {
    let mut length = 0;
    let mut offset = 1;

    for i in 0..=index {
        length = determine_input_length(&vin[offset..]);
        if i != index {
            offset += length as usize;
        }
    }
    vin[offset..offset + length as usize].to_vec()
}

/// Determines whether an input is legacy.
/// True for LEGACY, False for WITNESS,
/// False if no scriptSig.
///
/// # Arguments
///
/// * `tx_in` - The input
///
/// # Panics
///
/// If the tx_in is malformatted, i.e. <= 36 bytes long
pub fn is_legacy_input(tx_in: &[u8]) -> bool {
    tx_in[36] != 0
}

/// Determines the length of a scriptSig in an input.
/// Will return 0 if passed a witness input.
///
/// # Arguments
///
/// * `tx_in` - The LEGACY input
pub fn extract_script_sig_len(tx_in: &[u8]) -> (u64, u64) {
    let tag = tx_in[36];
    let data_len = determine_var_int_data_length(tag) as u64;
    let scriptsig_len = if data_len != 0 {
        let mut arr: [u8; 8] = Default::default();
        arr[..data_len as usize].copy_from_slice(&tx_in[37..37 + data_len as usize]);
        u64::from_le_bytes(arr)
    } else {
        tag as u64
    };
    (data_len, scriptsig_len)
}

/// Determines the length of an input from its scriptsig:
/// 36 for outpoint, 1 for scriptsig length, 4 for sequence.
///
/// # Arguments
///
/// * `tx_in` - The input as a u8 array
pub fn determine_input_length(tx_in: &[u8]) -> u64 {
    let (data_len, scriptsig_len) = extract_script_sig_len(tx_in);
    41 + data_len + scriptsig_len
}

/// Extracts the LE sequence bytes from an input.
/// Sequence is used for relative time locks.
///
/// # Arguments
///
/// * `tx_in` - The LEGACY input
pub fn extract_sequence_le_legacy(tx_in: &[u8]) -> Vec<u8> {
    let (data_len, scriptsig_len) = extract_script_sig_len(tx_in);
    let offset: usize = 36 + 1 + data_len as usize + scriptsig_len as usize;
    tx_in[offset..offset + 4].to_vec()
}

/// Extracts the sequence from the input.
/// Sequence is a 4-byte little-endian number.
///
/// # Arguments
///
/// * `tx_in` - The LEGACY input
pub fn extract_sequence_legacy(tx_in: &[u8]) -> u32 {
    let mut arr: [u8; 4] = [0, 0, 0, 0];
    let b = extract_sequence_le_legacy(tx_in);
    arr.copy_from_slice(&b[..]);
    u32::from_le_bytes(arr)
}

/// Extracts the VarInt-prepended scriptSig from the input in a tx.
/// Will return `vec![0]` if passed a witness input.
///
/// # Arguments
///
/// * `tx_in` - The LEGACY input
pub fn extract_script_sig(tx_in: &[u8]) -> Vec<u8> {
    let (data_len, scriptsig_len) = extract_script_sig_len(tx_in);
    let length = 1 + data_len + scriptsig_len;
    tx_in[36..36 + length as usize].to_vec()
}

//
// Witness Output
//

/// Extracts the LE sequence bytes from an input.
/// Sequence is used for relative time locks.
///
/// # Arguments
///
/// * `tx_in` - The WITNESS input
pub fn extract_sequence_le_witness(tx_in: &[u8]) -> Vec<u8> {
    tx_in[37..41].to_vec()
}

/// Extracts the sequence from the input in a tx.
/// Sequence is a 4-byte little-endian number.
///
/// # Arguments
///
/// * `tx_in` - The WITNESS input
pub fn extract_sequence_witness(tx_in: &[u8]) -> u32 {
    let mut arr: [u8; 4] = [0, 0, 0, 0];
    let b = extract_sequence_le_witness(tx_in);
    arr.copy_from_slice(&b[..]);
    u32::from_le_bytes(arr)
}

/// Extracts the outpoint from the input in a tx,
/// 32 byte tx id with 4 byte index.
///
/// # Arguments
///
/// * `tx_in` - The input
pub fn extract_outpoint<'a>(tx_in: &'a [u8]) -> &'a [u8] {
    &tx_in[0..36]
}

/// Extracts the outpoint tx id from an input,
/// 32 byte tx id.
///
/// # Arguments
///
/// * `tx_in` - The input
pub fn extract_input_tx_id_le(tx_in: &[u8]) -> Vec<u8> {
    tx_in[0..32].to_vec()
}

/// Extracts the LE tx input index from the input in a tx,
/// 4 byte tx index.
///
/// # Arguments
///
/// * `tx_in` - The input
pub fn extract_tx_index_le(tx_in: &[u8]) -> Vec<u8> {
    tx_in[32..36].to_vec()
}

/// Extracts the LE tx input index from the input in a tx,
/// 4 byte tx index.
///
/// # Arguments
///
/// * `tx_in` - The input
pub fn extract_tx_index(tx_in: &[u8]) -> u32 {
    let mut arr: [u8; 4] = [0, 0, 0, 0];
    let b = extract_tx_index_le(tx_in);
    arr.copy_from_slice(&b[..]);
    u32::from_le_bytes(arr)
}

//
// Outputs
//

/// Determines the length of an output.
/// 5 types: WPKH, WSH, PKH, SH, and OP_RETURN.
///
/// # Arguments
///
/// * `tx_out` - The output
///
/// # Errors
///
/// * Errors if VarInt represents a number larger than 253; large VarInts are not supported.
pub fn determine_output_length(tx_out: &[u8]) -> Result<u64, SPVError> {
    let length = tx_out[8] as u64;
    match length {
        0xfd | 0xfe | 0xff => Err(SPVError::LargeVarInt),
        _ => Ok(length + 9),
    }
}

/// Extracts the output at a given index in the TxIns vector.
///
/// Iterates over the vout. If you need to extract multiple,
/// write a custom function.
///
/// # Arguments
///
/// * `vout` - The vout from which to extract
/// * `index` - The 0-indexed location of the output to extract
///
/// # Errors
///
/// * Errors if VarInt represents a number larger than 253.  Large VarInts are not supported.
pub fn extract_output_at_index(vout: &[u8], index: u8) -> Result<Vec<u8>, SPVError> {
    let mut length: u64 = 0;
    let mut offset = 1;
    let idx = index as u64;

    for i in 0..=idx {
        length = determine_output_length(&vout[offset..])?;
        if i != idx {
            offset += length as usize
        }
    }
    Ok(vout[offset..offset + length as usize].to_vec())
}

/// Extracts the output script length.
/// Indexes the length prefix on the pk_script.
///
/// # Arguments
///
/// * `tx_out` - The output
pub fn extract_output_script_len(tx_out: &[u8]) -> u64 {
    tx_out[8] as u64
}

/// Extracts the value bytes from the output in a tx.
/// Value is an 8-byte little-endian number.
///
/// # Arguments
///
/// * `tx_out` - The output
pub fn extract_value_le(tx_out: &[u8]) -> [u8; 8] {
    let mut arr: [u8; 8] = Default::default();
    arr.copy_from_slice(&tx_out[..8]);
    arr
}

/// Extracts the value from the output in a tx.
/// Value is an 8-byte little-endian number.
///
/// # Arguments
///
/// * `tx_out` - The output
pub fn extract_value(tx_out: &[u8]) -> u64 {
    u64::from_le_bytes(extract_value_le(tx_out))
}

/// Extracts the data from an op return output.
/// Errors if no data or not an op return.
///
/// # Arguments
///
/// * `tx_out` - The output
///
/// # Errors
///
/// * Errors if the op return output is malformatted
pub fn extract_op_return_data(tx_out: &[u8]) -> Result<Vec<u8>, SPVError> {
    match tx_out[9] {
        0x6a => {
            let data_len = tx_out[10] as u64;
            if (data_len + 8 + 3) as usize > tx_out.len() {
                return Err(SPVError::ReadOverrun);
            }
            Ok(tx_out[11..11 + data_len as usize].to_vec())
        }
        _ => Err(SPVError::MalformattedOpReturnOutput),
    }
}

/// Extracts the hash from the output script.
/// Determines type by the length prefix and validates format.
///
/// # Arguments
///
/// * `tx_out` - The output
///
/// # Errors
///
/// * Errors if the WITNESS, P2PKH or P2SH outputs are malformatted
pub fn extract_hash(tx_out: &[u8]) -> Result<Vec<u8>, SPVError> {
    let tag = &tx_out[8..11];

    /* Witness */
    if tx_out[9] == 0 {
        let mut length = extract_output_script_len(tx_out);
        if length < 2 {
            return Err(SPVError::MalformattedWitnessOutput);
        }
        length -= 2;
        if tx_out[10] == length as u8 {
            return Ok(tx_out[11..11 + length as usize].to_vec());
        } else {
            return Err(SPVError::MalformattedWitnessOutput);
        }
    }

    /* P2PKH */
    if tag == [0x19, 0x76, 0xa9] {
        let last_two: &[u8] = &tx_out[tx_out.len() - 2..];
        if tx_out[11] != 0x14 || last_two != [0x88, 0xac] {
            return Err(SPVError::MalformattedP2PKHOutput);
        }
        return Ok(tx_out[12..32].to_vec());
    }

    /* P2SH */
    if tag == [0x17, 0xa9, 0x14] {
        if tx_out.last().cloned() != Some(0x87) {
            return Err(SPVError::MalformattedP2SHOutput);
        }
        return Ok(tx_out[11..31].to_vec());
    }

    Err(SPVError::MalformattedOutput)
}

//
// Transaction
//

/// Checks that the vin passed up is properly formatted;
/// Consider a vin with a valid vout in its scriptsig.
///
/// # Arguments
///
/// * `vin` - Raw bytes length-prefixed input vector
pub fn validate_vin(vin: &[u8]) -> bool {
    let mut offset = 1;
    let vin_length = vin.len();
    let n_ins = vin[0];

    if n_ins > 0xfc || n_ins == 0 {
        false
    } else {
        for _ in 0..n_ins {
            offset += determine_input_length(&vin[offset as usize..]);
            if offset > vin_length as u64 {
                return false;
            }
        }
        offset == vin_length as u64
    }
}

/// Checks that the vout passed up is properly formatted;
/// Consider a vin with a valid vout in its scriptsig.
///
/// # Arguments
///
/// * `vout` - Raw bytes length-prefixed output vector
pub fn validate_vout(vout: &[u8]) -> bool {
    let mut offset = 1;
    let vout_length = vout.len();
    let n_outs = vout[0];

    if n_outs > 0xfc || n_outs == 0 {
        false
    } else {
        for _ in 0..n_outs {
            let result = determine_output_length(&vout[offset..]);
            match result {
                Ok(v) => offset += v as usize,
                Err(_) => return false,
            };
            if offset > vout_length {
                return false;
            }
        }
        offset == vout_length
    }
}

//
// Block Header
//

/// Extracts the transaction merkle root from a block header.
///
/// # Arguments
///
/// * `header` - An 80-byte Bitcoin header
pub fn extract_merkle_root_le(header: RawHeader) -> Hash256Digest {
    let mut root: [u8; 32] = Default::default();
    root.copy_from_slice(&header[36..68]);
    root
}

/// Extracts the target from a block header.
///
/// Target is a 256 bit number encoded as a 3-byte mantissa
/// and 1 byte exponent.
///
/// # Arguments
///
/// * `header` - An 80-byte Bitcoin header
pub fn extract_target(header: RawHeader) -> BigUint {
    let mantissa = BigUint::from_bytes_le(&header[72..75]);
    let exponent = header[75] - 3 as u8;
    let offset = BigUint::from(256 as u64).pow(exponent);

    mantissa * offset
}

/// Calculate difficulty from the difficulty 1 target and current target.
/// Difficulty 1 is 0x1d00ffff on mainnet and testnet.
///
/// # Arguments
///
/// * `target` - The current target
pub fn calculate_difficulty(target: &BigUint) -> BigUint {
    let mut arr: [u8; 28] = Default::default();
    arr[0] = 0xff;
    arr[1] = 0xff;
    let diff_one_target = BigUint::from_bytes_be(&arr);
    diff_one_target / target
}

/// Extracts the previous block's hash from a block header.
/// Block headers do NOT include block number :(
///
/// # Arguments
///
/// * `header` - An 80-byte Bitcoin header
pub fn extract_prev_block_hash_le(header: RawHeader) -> Hash256Digest {
    let mut root: [u8; 32] = Default::default();
    root.copy_from_slice(&header[4..36]);
    root
}

/// Extracts the LE timestamp from a block header.
/// Time is not 100% reliable.
///
/// # Arguments
///
/// * `header` - The header
pub fn extract_timestamp_le(header: RawHeader) -> [u8; 4] {
    let mut timestamp: [u8; 4] = Default::default();
    timestamp.copy_from_slice(&header[68..72]);
    timestamp
}

/// Extracts the BE timestamp from a block header.
/// Time is not 100% reliable.
///
/// # Arguments
///
/// * `header` - The header
pub fn extract_timestamp(header: RawHeader) -> u32 {
    u32::from_le_bytes(extract_timestamp_le(header))
}

/// Extracts the expected difficulty from a block header.
/// Does NOT verify the work.
///
/// # Arguments
///
/// * `header` - The header
pub fn extract_difficulty(header: RawHeader) -> BigUint {
    calculate_difficulty(&extract_target(header))
}

/// Concatenates and hashes two inputs for merkle proving.
///
/// # Arguments
///
/// * `a` - The first hash
/// * `b` - The second hash
pub fn hash256_merkle_step(a: &[u8], b: &[u8]) -> Hash256Digest {
    let mut res: Vec<u8> = vec![];
    res.extend(a);
    res.extend(b);
    hash256(&res)
}

/// Verifies a Bitcoin-style merkle tree.
/// Leaves are 0-indexed.
/// Note that `index` is not a reliable indicator of location within a block.
///
/// # Arguments
///
/// * `proof` - The proof. Tightly packed LE sha256 hashes.  The last hash is the root
/// * `index` - The index of the leaf
pub fn verify_hash256_merkle(proof: &[u8], index: u64) -> bool {
    let mut idx = index;
    let proof_len = proof.len();

    if proof_len % 32 != 0 {
        return false;
    }

    if proof_len == 32 {
        return true;
    }

    if proof_len == 64 {
        return false;
    }

    let num_steps = proof_len / 32 - 1;

    let mut root = Hash256Digest::default();
    let mut current = Hash256Digest::default();
    let mut next = Hash256Digest::default();

    root.copy_from_slice(&proof[proof_len - 32..]);
    current.copy_from_slice(&proof[..32]);

    for i in 1..num_steps {
        next.copy_from_slice(&proof[i * 32..i * 32 + 32]);

        if idx % 2 == 1 {
            current = hash256_merkle_step(&next, &current);
        } else {
            current = hash256_merkle_step(&current, &next);
        }
        idx >>= 1;
    }

    current == root
}

/// Performs the bitcoin difficulty retarget.
/// Implements the Bitcoin algorithm precisely.
///
/// # Arguments
///
/// * `previous_target` - The target of the previous period
/// * `first_timestamp` - The timestamp of the first block in the difficulty period
/// * `second_timestamp` - The timestamp of the last block in the difficulty period
pub fn retarget_algorithm(
    previous_target: &BigUint,
    first_timestamp: u32,
    second_timestamp: u32,
) -> BigUint {
    let retarget_period = 1_209_600;
    let lower_bound = retarget_period / 4;
    let upper_bound = retarget_period * 4;

    let mut elapsed_time = second_timestamp - first_timestamp;

    if elapsed_time > upper_bound {
        elapsed_time = upper_bound;
    } else if elapsed_time < lower_bound {
        elapsed_time = lower_bound;
    }

    previous_target * elapsed_time / retarget_period
}

#[cfg(test)]
#[cfg_attr(tarpaulin, skip)]
mod tests {
    use bigint::BigUint;

    use super::*;
    use crate::utils::test_utils;
    use crate::utils::*;

    #[test]
    fn it_determines_var_int_data_length() {
        test_utils::run_test(|fixtures| {
            let test_cases = test_utils::get_test_cases("determineVarIntDataLength", &fixtures);
            for case in test_cases {
                let input = case.input.as_u64().unwrap() as u8;
                let expected = case.output.as_u64().unwrap() as u8;
                assert_eq!(determine_var_int_data_length(input), expected);
            }
        })
    }

    #[test]
    fn it_does_bitcoin_hash160() {
        test_utils::run_test(|fixtures| {
            let test_cases = test_utils::get_test_cases("hash160", &fixtures);
            for case in test_cases {
                let input = force_deserialize_hex(case.input.as_str().unwrap());
                let mut expected: [u8; 20] = Default::default();
                let output = force_deserialize_hex(case.output.as_str().unwrap());
                expected.copy_from_slice(&output);
                assert_eq!(hash160(&input), expected);
            }
        })
    }

    #[test]
    fn it_does_bitcoin_hash256() {
        test_utils::run_test(|fixtures| {
            let test_cases = test_utils::get_test_cases("hash256", &fixtures);
            for case in test_cases {
                let input = force_deserialize_hex(case.input.as_str().unwrap());
                let mut expected: [u8; 32] = Default::default();
                let output = force_deserialize_hex(case.output.as_str().unwrap());
                expected.copy_from_slice(&output);
                assert_eq!(hash256(&input), expected);
            }
        })
    }

    #[test]
    fn it_computes_hash256_merkle_steps() {
        test_utils::run_test(|fixtures| {
            let test_cases = test_utils::get_test_cases("hash256MerkleStep", &fixtures);
            for case in test_cases {
                let inputs = case.input.as_array().unwrap();
                let a = force_deserialize_hex(inputs[0].as_str().unwrap());
                let b = force_deserialize_hex(inputs[1].as_str().unwrap());
                let mut expected: [u8; 32] = Default::default();
                let output = force_deserialize_hex(case.output.as_str().unwrap());
                expected.copy_from_slice(&output);
                assert_eq!(hash256_merkle_step(&a, &b), expected);
            }
        })
    }

    #[test]
    fn it_extracts_script_sig_length_info() {
        test_utils::run_test(|fixtures| {
            let test_cases = test_utils::get_test_cases("extractScriptSigLen", &fixtures);
            for case in test_cases {
                let input = force_deserialize_hex(case.input.as_str().unwrap());

                let outputs = case.output.as_array().unwrap();
                let a = outputs[0].as_u64().unwrap() as u64;
                let b = outputs[1].as_u64().unwrap() as u64;

                assert_eq!(extract_script_sig_len(&input), (a, b));
            }
        })
    }

    #[test]
    fn it_extracts_legacy_le_sequence_info() {
        test_utils::run_test(|fixtures| {
            let test_cases = test_utils::get_test_cases("extractSequenceLELegacy", &fixtures);
            for case in test_cases {
                let input = force_deserialize_hex(case.input.as_str().unwrap());
                let expected = force_deserialize_hex(case.output.as_str().unwrap());
                assert_eq!(extract_sequence_le_legacy(&input), expected);
            }
        })
    }

    #[test]
    fn it_extracts_legacy_sequence_info() {
        test_utils::run_test(|fixtures| {
            let test_cases = test_utils::get_test_cases("extractSequenceLegacy", &fixtures);
            for case in test_cases {
                let input = force_deserialize_hex(case.input.as_str().unwrap());
                let expected = case.output.as_u64().unwrap() as u32;
                assert_eq!(extract_sequence_legacy(&input), expected);
            }
        })
    }

    #[test]
    fn it_determines_input_length() {
        test_utils::run_test(|fixtures| {
            let test_cases = test_utils::get_test_cases("determineInputLength", &fixtures);
            for case in test_cases {
                let input = force_deserialize_hex(case.input.as_str().unwrap());
                let expected = case.output.as_u64().unwrap() as u64;
                assert_eq!(determine_input_length(&input), expected);
            }
        })
    }

    #[test]
    fn it_extracts_inputs_from_the_vin() {
        test_utils::run_test(|fixtures| {
            let test_cases = test_utils::get_test_cases("extractInputAtIndex", &fixtures);
            for case in test_cases {
                let inputs = case.input.as_object().unwrap();
                let vin = force_deserialize_hex(inputs.get("vin").unwrap().as_str().unwrap());
                let index = inputs.get("index").unwrap().as_u64().unwrap() as u8;
                let expected = force_deserialize_hex(case.output.as_str().unwrap());
                assert_eq!(extract_input_at_index(&vin[..], index), expected);
            }
        })
    }

    #[test]
    fn it_identifies_legacy_inputs() {
        test_utils::run_test(|fixtures| {
            let test_cases = test_utils::get_test_cases("isLegacyInput", &fixtures);
            for case in test_cases {
                let input = force_deserialize_hex(case.input.as_str().unwrap());
                let expected = case.output.as_bool().unwrap();
                assert_eq!(is_legacy_input(&input), expected);
            }
        })
    }

    #[test]
    fn it_extracts_scipt_sigs() {
        test_utils::run_test(|fixtures| {
            let test_cases = test_utils::get_test_cases("extractScriptSig", &fixtures);
            for case in test_cases {
                let input = force_deserialize_hex(case.input.as_str().unwrap());
                let expected = force_deserialize_hex(case.output.as_str().unwrap());
                assert_eq!(extract_script_sig(&input), expected);
            }
        })
    }

    #[test]
    fn it_extracts_witness_le_sequence_numbers() {
        test_utils::run_test(|fixtures| {
            let test_cases = test_utils::get_test_cases("extractSequenceLEWitness", &fixtures);
            for case in test_cases {
                let input = force_deserialize_hex(case.input.as_str().unwrap());
                let expected = force_deserialize_hex(case.output.as_str().unwrap());
                assert_eq!(extract_sequence_le_witness(&input), expected);
            }
        })
    }

    #[test]
    fn it_extracts_witness_sequence_numbers() {
        test_utils::run_test(|fixtures| {
            let test_cases = test_utils::get_test_cases("extractSequenceWitness", &fixtures);
            for case in test_cases {
                let input = force_deserialize_hex(case.input.as_str().unwrap());
                let expected = case.output.as_u64().unwrap() as u32;
                assert_eq!(extract_sequence_witness(&input), expected);
            }
        })
    }

    #[test]
    fn it_extracts_outpoints() {
        test_utils::run_test(|fixtures| {
            let test_cases = test_utils::get_test_cases("extractOutpoint", &fixtures);
            for case in test_cases {
                let input = force_deserialize_hex(case.input.as_str().unwrap());
                let expected = force_deserialize_hex(case.output.as_str().unwrap());
                assert_eq!(extract_outpoint(&input), &expected[..]);
            }
        })
    }

    #[test]
    fn it_extracts_outpoint_txids() {
        test_utils::run_test(|fixtures| {
            let test_cases = test_utils::get_test_cases("extractInputTxIdLE", &fixtures);
            for case in test_cases {
                let input = force_deserialize_hex(case.input.as_str().unwrap());
                let expected = force_deserialize_hex(case.output.as_str().unwrap());
                assert_eq!(extract_input_tx_id_le(&input), expected);
            }
        })
    }

    #[test]
    fn it_extracts_outpoint_indices_le() {
        test_utils::run_test(|fixtures| {
            let test_cases = test_utils::get_test_cases("extractTxIndexLE", &fixtures);
            for case in test_cases {
                let input = force_deserialize_hex(case.input.as_str().unwrap());
                let expected = force_deserialize_hex(case.output.as_str().unwrap());
                assert_eq!(extract_tx_index_le(&input), expected);
            }
        })
    }

    #[test]
    fn it_extracts_outpoint_indices() {
        test_utils::run_test(|fixtures| {
            let test_cases = test_utils::get_test_cases("extractTxIndex", &fixtures);
            for case in test_cases {
                let input = force_deserialize_hex(case.input.as_str().unwrap());
                let expected = case.output.as_u64().unwrap() as u32;
                assert_eq!(extract_tx_index(&input), expected);
            }
        })
    }

    #[test]
    fn it_determines_output_length() {
        test_utils::run_test(|fixtures| {
            let test_cases = test_utils::get_test_cases("determineOutputLength", &fixtures);
            for case in test_cases {
                let input = force_deserialize_hex(case.input.as_str().unwrap());
                let expected = case.output.as_u64().unwrap() as u64;
                assert_eq!(determine_output_length(&input).unwrap(), expected);
            }
        })
    }

    #[test]
    fn it_determines_output_length_errors() {
        test_utils::run_test(|fixtures| {
            let test_cases = test_utils::get_test_cases("determineOutputLengthError", &fixtures);
            for case in test_cases {
                let input = force_deserialize_hex(case.input.as_str().unwrap());
                let expected =
                    test_utils::match_string_to_err(case.error_message.as_str().unwrap());
                match determine_output_length(&input) {
                    Ok(_) => assert!(false, "expected an error"),
                    Err(e) => assert_eq!(e, expected),
                }
            }
        })
    }

    #[test]
    fn it_extracts_outputs_from_the_vout() {
        test_utils::run_test(|fixtures| {
            let test_cases = test_utils::get_test_cases("extractOutputAtIndex", &fixtures);
            for case in test_cases {
                let inputs = case.input.as_object().unwrap();
                let vout = force_deserialize_hex(inputs.get("vout").unwrap().as_str().unwrap());
                let index = inputs.get("index").unwrap().as_u64().unwrap() as u8;
                let expected = force_deserialize_hex(case.output.as_str().unwrap());
                assert_eq!(extract_output_at_index(&vout, index).unwrap(), expected);
            }
        })
    }

    #[test]
    fn it_extracts_output_script_length() {
        test_utils::run_test(|fixtures| {
            let test_cases = test_utils::get_test_cases("extractOutputScriptLen", &fixtures);
            for case in test_cases {
                let input = force_deserialize_hex(case.input.as_str().unwrap());
                let expected = case.output.as_u64().unwrap() as u64;
                assert_eq!(extract_output_script_len(&input), expected);
            }
        })
    }

    #[test]
    fn it_extracts_output_value_le() {
        test_utils::run_test(|fixtures| {
            let test_cases = test_utils::get_test_cases("extractValueLE", &fixtures);
            for case in test_cases {
                let input = force_deserialize_hex(case.input.as_str().unwrap());
                let mut expected: [u8; 8] = Default::default();
                let val = force_deserialize_hex(case.output.as_str().unwrap());
                expected.copy_from_slice(&val);
                assert_eq!(extract_value_le(&input[..]), expected);
            }
        })
    }

    #[test]
    fn it_extracts_output_value() {
        test_utils::run_test(|fixtures| {
            let test_cases = test_utils::get_test_cases("extractValue", &fixtures);
            for case in test_cases {
                let input = force_deserialize_hex(case.input.as_str().unwrap());
                let expected = case.output.as_u64().unwrap();
                assert_eq!(extract_value(&input[..]), expected);
            }
        })
    }

    #[test]
    fn it_extracts_op_return_data() {
        test_utils::run_test(|fixtures| {
            let test_cases = test_utils::get_test_cases("extractOpReturnData", &fixtures);
            for case in test_cases {
                let input = force_deserialize_hex(case.input.as_str().unwrap());
                let expected = force_deserialize_hex(case.output.as_str().unwrap());
                assert_eq!(extract_op_return_data(&input).unwrap(), expected);
            }
        })
    }

    #[test]
    fn it_extracts_op_return_data_errors() {
        test_utils::run_test(|fixtures| {
            let test_cases = test_utils::get_test_cases("extractOpReturnDataError", &fixtures);
            for case in test_cases {
                let input = force_deserialize_hex(case.input.as_str().unwrap());
                let expected =
                    test_utils::match_string_to_err(case.error_message.as_str().unwrap());
                match extract_op_return_data(&input) {
                    Ok(_) => assert!(false, "expected an error"),
                    Err(e) => assert_eq!(e, expected),
                }
            }
        })
    }

    #[test]
    fn it_extracts_standard_output_hashes() {
        test_utils::run_test(|fixtures| {
            let test_cases = test_utils::get_test_cases("extractHash", &fixtures);
            for case in test_cases {
                let input = force_deserialize_hex(case.input.as_str().unwrap());
                let expected = force_deserialize_hex(case.output.as_str().unwrap());
                assert_eq!(extract_hash(&input).unwrap(), expected);
            }
        })
    }

    #[test]
    fn it_errors_extracting_output_hashes() {
        test_utils::run_test(|fixtures| {
            let test_cases = test_utils::get_test_cases("extractHashError", &fixtures);
            for case in test_cases {
                let input = force_deserialize_hex(case.input.as_str().unwrap());
                let expected =
                    test_utils::match_string_to_err(case.error_message.as_str().unwrap());
                match extract_hash(&input) {
                    Ok(_) => assert!(false, "expected an error"),
                    Err(e) => assert_eq!(e, expected),
                }
            }
        })
    }

    #[test]
    fn it_validates_vin_syntax() {
        test_utils::run_test(|fixtures| {
            let test_cases = test_utils::get_test_cases("validateVin", &fixtures);
            for case in test_cases {
                let input = force_deserialize_hex(case.input.as_str().unwrap());
                let expected = case.output.as_bool().unwrap();
                assert_eq!(validate_vin(&input), expected);
            }
        })
    }

    #[test]
    fn it_validates_vout_syntax() {
        test_utils::run_test(|fixtures| {
            let test_cases = test_utils::get_test_cases("validateVout", &fixtures);
            for case in test_cases {
                let input = force_deserialize_hex(case.input.as_str().unwrap());
                let expected = case.output.as_bool().unwrap();
                assert_eq!(validate_vout(&input), expected);
            }
        })
    }

    #[test]
<<<<<<< HEAD
    fn it_extracts_header_merkle_roots() {
        test_utils::run_test(|fixtures| {
            let test_cases = test_utils::get_test_cases("extractMerkleRootLE", &fixtures);
            for case in test_cases {
                let mut input: RawHeader = [0; 80];
                input.copy_from_slice(&force_deserialize_hex(case.input.as_str().unwrap()));
                let mut expected: Hash256Digest = Default::default();
                expected.copy_from_slice(&force_deserialize_hex(case.output.as_str().unwrap()));
                assert_eq!(extract_merkle_root_le(input), expected);
            }
        })
    }

    #[test]
=======
>>>>>>> 185b892f
    fn it_extracts_header_target() {
        test_utils::run_test(|fixtures| {
            let test_cases = test_utils::get_test_cases("extractTarget", &fixtures);
            for case in test_cases {
                let mut input: RawHeader = [0; 80];
                input.copy_from_slice(&force_deserialize_hex(case.input.as_str().unwrap()));
                let expected_bytes = force_deserialize_hex(case.output.as_str().unwrap());
                let expected = BigUint::from_bytes_be(&expected_bytes);
                assert_eq!(extract_target(input), expected);
            }
        })
    }

    #[test]
<<<<<<< HEAD
    fn it_extracts_previous_block_hashes() {
        test_utils::run_test(|fixtures| {
            let test_cases = test_utils::get_test_cases("extractPrevBlockLE", &fixtures);
            for case in test_cases {
                let mut input: RawHeader = [0; 80];
                input.copy_from_slice(&force_deserialize_hex(case.input.as_str().unwrap()));
                let mut expected: Hash256Digest = Default::default();
                expected.copy_from_slice(&force_deserialize_hex(case.output.as_str().unwrap()));
                assert_eq!(extract_prev_block_hash_le(input), expected);
            }
        })
    }

    #[test]
=======
>>>>>>> 185b892f
    fn it_extracts_timestamps() {
        test_utils::run_test(|fixtures| {
            let test_cases = test_utils::get_test_cases("extractTimestamp", &fixtures);
            for case in test_cases {
                let mut input: RawHeader = [0; 80];
                input.copy_from_slice(&force_deserialize_hex(case.input.as_str().unwrap()));
                let expected = case.output.as_u64().unwrap() as u32;
                assert_eq!(extract_timestamp(input), expected);
            }
        })
    }

    #[test]
    fn it_verifies_hash256_merkles() {
        test_utils::run_test(|fixtures| {
            let test_cases = test_utils::get_test_cases("verifyHash256Merkle", &fixtures);
            for case in test_cases {
                let inputs = case.input.as_object().unwrap();
                let proof = force_deserialize_hex(inputs.get("proof").unwrap().as_str().unwrap());
                let index = inputs.get("index").unwrap().as_u64().unwrap() as u64;
                let expected = case.output.as_bool().unwrap();
                assert_eq!(verify_hash256_merkle(&proof, index), expected);
            }
        })
    }

    #[test]
    fn it_performs_consensus_correct_retargets() {
        test_utils::run_test(|fixtures| {
            let test_cases = test_utils::get_test_cases("retargetAlgorithm", &fixtures);
            for case in test_cases {
                let headers = test_utils::get_headers(&case.input);
                let previous_target = &headers[0].target;
                let first_timestamp = headers[0].timestamp;
                let second_timestamp = headers[1].timestamp;

                let expected = &headers[2].target;
                let actual = retarget_algorithm(previous_target, first_timestamp, second_timestamp);
                assert_eq!(actual & expected, *expected);

                let fake_long = first_timestamp + 5 * 2016 * 10 * 60;
                let long_res = retarget_algorithm(previous_target, first_timestamp, fake_long);
                assert_eq!(long_res, previous_target * 4 as u64);

                let fake_short = first_timestamp + 2016 * 10 * 14;
                let short_res = retarget_algorithm(previous_target, first_timestamp, fake_short);
                assert_eq!(short_res, previous_target / 4 as u64);
            }
        })
    }
}<|MERGE_RESOLUTION|>--- conflicted
+++ resolved
@@ -1014,7 +1014,6 @@
     }
 
     #[test]
-<<<<<<< HEAD
     fn it_extracts_header_merkle_roots() {
         test_utils::run_test(|fixtures| {
             let test_cases = test_utils::get_test_cases("extractMerkleRootLE", &fixtures);
@@ -1029,8 +1028,6 @@
     }
 
     #[test]
-=======
->>>>>>> 185b892f
     fn it_extracts_header_target() {
         test_utils::run_test(|fixtures| {
             let test_cases = test_utils::get_test_cases("extractTarget", &fixtures);
@@ -1045,7 +1042,6 @@
     }
 
     #[test]
-<<<<<<< HEAD
     fn it_extracts_previous_block_hashes() {
         test_utils::run_test(|fixtures| {
             let test_cases = test_utils::get_test_cases("extractPrevBlockLE", &fixtures);
@@ -1060,8 +1056,6 @@
     }
 
     #[test]
-=======
->>>>>>> 185b892f
     fn it_extracts_timestamps() {
         test_utils::run_test(|fixtures| {
             let test_cases = test_utils::get_test_cases("extractTimestamp", &fixtures);

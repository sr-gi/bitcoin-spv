extern crate num;
extern crate num_bigint as bigint;
extern crate ripemd160;
extern crate sha2;

use bigint::BigUint;
use num::pow::Pow;
use ripemd160::{Digest, Ripemd160};
use sha2::Sha256;

use crate::types::{Hash160Digest, Hash256Digest, RawHeader, SPVError};

/// Determines the length of a VarInt in bytes.
/// A VarInt of > 1 byte is prefixed with a flag indicating its length.
///
/// # Arguments
///
/// * `flag` - The first byte of a var_int
pub fn determine_var_int_data_length(flag: u8) -> u8 {
    let length: u8 = match flag {
        0xfd => 2,
        0xfe => 4,
        0xff => 8,
        _ => 0,
    };
    length
}

/// Implements bitcoin's hash160 (rmd160(sha2())).
/// Returns the digest.
///
/// # Arguments
///
/// * `preimage` - The pre-image
pub fn hash160(preimage: &[u8]) -> Hash160Digest {
    let mut sha = Sha256::new();
    sha.input(preimage);
    let digest = sha.result();

    let mut rmd = Ripemd160::new();
    rmd.input(digest);

    let mut ret = [0; 20];
    ret.copy_from_slice(&rmd.result()[..]);
    ret
}

/// Implements bitcoin's hash256 (double sha2).
/// Returns the digest.
///
/// # Arguments
///
/// * `preimage` - The pre-image
pub fn hash256(preimage: &[u8]) -> Hash256Digest {
    let mut sha = Sha256::new();
    sha.input(preimage);
    let digest = sha.result();

    let mut second_sha = Sha256::new();
    second_sha.input(digest);

    let mut ret = [0; 32];
    ret.copy_from_slice(&second_sha.result()[..]);
    ret
}

//
// Inputs
//

/// Extracts the nth input from the vin (0-indexed).
///
/// Iterates over the vin. If you need to extract several,
/// write a custom function.
///
/// # Arguments
///
/// * `vin` - The vin as a tightly-packed u8 array
/// * `index` - The 0-indexed location of the input to extract
pub fn extract_input_at_index(vin: &[u8], index: u8) -> Vec<u8> {
    let mut length = 0;
    let mut offset = 1;

    for i in 0..=index {
        length = determine_input_length(&vin[offset..]);
        if i != index {
            offset += length as usize;
        }
    }
    vin[offset..offset + length as usize].to_vec()
}

/// Determines whether an input is legacy.
/// True for LEGACY, False for WITNESS,
/// False if no scriptSig.
///
/// # Arguments
///
/// * `tx_in` - The input
///
/// # Panics
///
/// If the tx_in is malformatted, i.e. <= 36 bytes long
pub fn is_legacy_input(tx_in: &[u8]) -> bool {
    tx_in[36] != 0
}

/// Determines the length of a scriptSig in an input.
/// Will return 0 if passed a witness input.
///
/// # Arguments
///
/// * `tx_in` - The LEGACY input
pub fn extract_script_sig_len(tx_in: &[u8]) -> (u64, u64) {
    let tag = tx_in[36];
    let data_len = determine_var_int_data_length(tag) as u64;
    let scriptsig_len = if data_len != 0 {
        let mut arr: [u8; 8] = Default::default();
        arr[..data_len as usize].copy_from_slice(&tx_in[37..37 + data_len as usize]);
        u64::from_le_bytes(arr)
    } else {
        tag as u64
    };
    (data_len, scriptsig_len)
}

/// Determines the length of an input from its scriptsig:
/// 36 for outpoint, 1 for scriptsig length, 4 for sequence.
///
/// # Arguments
///
/// * `tx_in` - The input as a u8 array
pub fn determine_input_length(tx_in: &[u8]) -> u64 {
    let (data_len, scriptsig_len) = extract_script_sig_len(tx_in);
    41 + data_len + scriptsig_len
}

/// Extracts the LE sequence bytes from an input.
/// Sequence is used for relative time locks.
///
/// # Arguments
///
/// * `tx_in` - The LEGACY input
pub fn extract_sequence_le_legacy(tx_in: &[u8]) -> Vec<u8> {
    let (data_len, scriptsig_len) = extract_script_sig_len(tx_in);
    let offset: usize = 36 + 1 + data_len as usize + scriptsig_len as usize;
    tx_in[offset..offset + 4].to_vec()
}

/// Extracts the sequence from the input.
/// Sequence is a 4-byte little-endian number.
///
/// # Arguments
///
/// * `tx_in` - The LEGACY input
pub fn extract_sequence_legacy(tx_in: &[u8]) -> u32 {
    let mut arr: [u8; 4] = [0, 0, 0, 0];
    let b = extract_sequence_le_legacy(tx_in);
    arr.copy_from_slice(&b[..]);
    u32::from_le_bytes(arr)
}

/// Extracts the VarInt-prepended scriptSig from the input in a tx.
/// Will return `vec![0]` if passed a witness input.
///
/// # Arguments
///
/// * `tx_in` - The LEGACY input
pub fn extract_script_sig(tx_in: &[u8]) -> Vec<u8> {
    let (data_len, scriptsig_len) = extract_script_sig_len(tx_in);
    let length = 1 + data_len + scriptsig_len;
    tx_in[36..36 + length as usize].to_vec()
}

//
// Witness Output
//

/// Extracts the LE sequence bytes from an input.
/// Sequence is used for relative time locks.
///
/// # Arguments
///
/// * `tx_in` - The WITNESS input
pub fn extract_sequence_le_witness(tx_in: &[u8]) -> Vec<u8> {
    tx_in[37..41].to_vec()
}

/// Extracts the sequence from the input in a tx.
/// Sequence is a 4-byte little-endian number.
///
/// # Arguments
///
/// * `tx_in` - The WITNESS input
pub fn extract_sequence_witness(tx_in: &[u8]) -> u32 {
    let mut arr: [u8; 4] = [0, 0, 0, 0];
    let b = extract_sequence_le_witness(tx_in);
    arr.copy_from_slice(&b[..]);
    u32::from_le_bytes(arr)
}

/// Extracts the outpoint from the input in a tx,
/// 32 byte tx id with 4 byte index.
///
/// # Arguments
///
/// * `tx_in` - The input
pub fn extract_outpoint<'a>(tx_in: &'a [u8]) -> &'a [u8] {
    &tx_in[0..36]
}

/// Extracts the outpoint tx id from an input,
/// 32 byte tx id.
///
/// # Arguments
///
/// * `tx_in` - The input
pub fn extract_input_tx_id_le(tx_in: &[u8]) -> Vec<u8> {
    tx_in[0..32].to_vec()
}

/// Extracts the LE tx input index from the input in a tx,
/// 4 byte tx index.
///
/// # Arguments
///
/// * `tx_in` - The input
pub fn extract_tx_index_le(tx_in: &[u8]) -> Vec<u8> {
    tx_in[32..36].to_vec()
}

/// Extracts the LE tx input index from the input in a tx,
/// 4 byte tx index.
///
/// # Arguments
///
/// * `tx_in` - The input
pub fn extract_tx_index(tx_in: &[u8]) -> u32 {
    let mut arr: [u8; 4] = [0, 0, 0, 0];
    let b = extract_tx_index_le(tx_in);
    arr.copy_from_slice(&b[..]);
    u32::from_le_bytes(arr)
}

//
// Outputs
//

/// Determines the length of an output.
/// 5 types: WPKH, WSH, PKH, SH, and OP_RETURN.
///
/// # Arguments
///
/// * `tx_out` - The output
///
/// # Errors
///
/// * Errors if VarInt represents a number larger than 253; large VarInts are not supported.
pub fn determine_output_length(tx_out: &[u8]) -> Result<u64, SPVError> {
    let length = tx_out[8] as u64;
    match length {
        0xfd | 0xfe | 0xff => Err(SPVError::LargeVarInt),
        _ => Ok(length + 9),
    }
}

/// Extracts the output at a given index in the TxIns vector.
///
/// Iterates over the vout. If you need to extract multiple,
/// write a custom function.
///
/// # Arguments
///
/// * `vout` - The vout from which to extract
/// * `index` - The 0-indexed location of the output to extract
///
/// # Errors
///
/// * Errors if VarInt represents a number larger than 253.  Large VarInts are not supported.
pub fn extract_output_at_index(vout: &[u8], index: u8) -> Result<Vec<u8>, SPVError> {
    let mut length: u64 = 0;
    let mut offset = 1;
    let idx = index as u64;

    for i in 0..=idx {
        length = determine_output_length(&vout[offset..])?;
        if i != idx {
            offset += length as usize
        }
    }
    Ok(vout[offset..offset + length as usize].to_vec())
}

/// Extracts the output script length.
/// Indexes the length prefix on the pk_script.
///
/// # Arguments
///
/// * `tx_out` - The output
pub fn extract_output_script_len(tx_out: &[u8]) -> u64 {
    tx_out[8] as u64
}

/// Extracts the value bytes from the output in a tx.
/// Value is an 8-byte little-endian number.
///
/// # Arguments
///
/// * `tx_out` - The output
pub fn extract_value_le(tx_out: &[u8]) -> [u8; 8] {
    let mut arr: [u8; 8] = Default::default();
    arr.copy_from_slice(&tx_out[..8]);
    arr
}

/// Extracts the value from the output in a tx.
/// Value is an 8-byte little-endian number.
///
/// # Arguments
///
/// * `tx_out` - The output
pub fn extract_value(tx_out: &[u8]) -> u64 {
    u64::from_le_bytes(extract_value_le(tx_out))
}

/// Extracts the data from an op return output.
/// Errors if no data or not an op return.
///
/// # Arguments
///
/// * `tx_out` - The output
///
/// # Errors
///
/// * Errors if the op return output is malformatted
pub fn extract_op_return_data(tx_out: &[u8]) -> Result<Vec<u8>, SPVError> {
    match tx_out[9] {
        0x6a => {
            let data_len = tx_out[10] as u64;
            if (data_len + 8 + 3) as usize > tx_out.len() {
                return Err(SPVError::ReadOverrun);
            }
            Ok(tx_out[11..11 + data_len as usize].to_vec())
        }
        _ => Err(SPVError::MalformattedOpReturnOutput),
    }
}

/// Extracts the hash from the output script.
/// Determines type by the length prefix and validates format.
///
/// # Arguments
///
/// * `tx_out` - The output
///
/// # Errors
///
/// * Errors if the WITNESS, P2PKH or P2SH outputs are malformatted
pub fn extract_hash(tx_out: &[u8]) -> Result<Vec<u8>, SPVError> {
    let tag = &tx_out[8..11];

    /* Witness */
    if tx_out[9] == 0 {
        let mut length = extract_output_script_len(tx_out);
        if length < 2 {
            return Err(SPVError::MalformattedWitnessOutput);
        }
        length -= 2;
        if tx_out[10] == length as u8 {
            return Ok(tx_out[11..11 + length as usize].to_vec());
        } else {
            return Err(SPVError::MalformattedWitnessOutput);
        }
    }

    /* P2PKH */
    if tag == [0x19, 0x76, 0xa9] {
        let last_two: &[u8] = &tx_out[tx_out.len() - 2..];
        if tx_out[11] != 0x14 || last_two != [0x88, 0xac] {
            return Err(SPVError::MalformattedP2PKHOutput);
        }
        return Ok(tx_out[12..32].to_vec());
    }

    /* P2SH */
    if tag == [0x17, 0xa9, 0x14] {
        if tx_out.last().cloned() != Some(0x87) {
            return Err(SPVError::MalformattedP2SHOutput);
        }
        return Ok(tx_out[11..31].to_vec());
    }

    Err(SPVError::MalformattedOutput)
}

//
// Transaction
//

/// Checks that the vin passed up is properly formatted;
/// Consider a vin with a valid vout in its scriptsig.
///
/// # Arguments
///
/// * `vin` - Raw bytes length-prefixed input vector
pub fn validate_vin(vin: &[u8]) -> bool {
    let mut offset = 1;
    let vin_length = vin.len();
    let n_ins = vin[0];

    if n_ins > 0xfc || n_ins == 0 {
        false
    } else {
        for _ in 0..n_ins {
            offset += determine_input_length(&vin[offset as usize..]);
            if offset > vin_length as u64 {
                return false;
            }
        }
        offset == vin_length as u64
    }
}

/// Checks that the vout passed up is properly formatted;
/// Consider a vin with a valid vout in its scriptsig.
///
/// # Arguments
///
/// * `vout` - Raw bytes length-prefixed output vector
pub fn validate_vout(vout: &[u8]) -> bool {
    let mut offset = 1;
    let vout_length = vout.len();
    let n_outs = vout[0];

    if n_outs > 0xfc || n_outs == 0 {
        false
    } else {
        for _ in 0..n_outs {
            let result = determine_output_length(&vout[offset..]);
            match result {
                Ok(v) => offset += v as usize,
                Err(_) => return false,
            };
            if offset > vout_length {
                return false;
            }
        }
        offset == vout_length
    }
}

//
// Block Header
//

/// Extracts the transaction merkle root from a block header.
///
/// # Arguments
///
/// * `header` - An 80-byte Bitcoin header
pub fn extract_merkle_root_le(header: RawHeader) -> Hash256Digest {
    let mut root: [u8; 32] = Default::default();
    root.copy_from_slice(&header[36..68]);
    root
}

/// Extracts the target from a block header.
///
/// Target is a 256 bit number encoded as a 3-byte mantissa
/// and 1 byte exponent.
///
/// # Arguments
///
/// * `header` - An 80-byte Bitcoin header
pub fn extract_target(header: RawHeader) -> BigUint {
    let mantissa = BigUint::from_bytes_le(&header[72..75]);
    let exponent = header[75] - 3 as u8;
    let offset = BigUint::from(256 as u64).pow(exponent);

    mantissa * offset
}

/// Calculate difficulty from the difficulty 1 target and current target.
/// Difficulty 1 is 0x1d00ffff on mainnet and testnet.
///
/// # Arguments
///
/// * `target` - The current target
pub fn calculate_difficulty(target: &BigUint) -> BigUint {
    let mut arr: [u8; 28] = Default::default();
    arr[0] = 0xff;
    arr[1] = 0xff;
    let diff_one_target = BigUint::from_bytes_be(&arr);
    diff_one_target / target
}

/// Extracts the previous block's hash from a block header.
/// Block headers do NOT include block number :(
///
/// # Arguments
///
/// * `header` - An 80-byte Bitcoin header
pub fn extract_prev_block_hash_le(header: RawHeader) -> Hash256Digest {
    let mut root: [u8; 32] = Default::default();
    root.copy_from_slice(&header[4..36]);
    root
}

/// Extracts the LE timestamp from a block header.
/// Time is not 100% reliable.
///
/// # Arguments
///
/// * `header` - The header
pub fn extract_timestamp_le(header: RawHeader) -> [u8; 4] {
    let mut timestamp: [u8; 4] = Default::default();
    timestamp.copy_from_slice(&header[68..72]);
    timestamp
}

/// Extracts the BE timestamp from a block header.
/// Time is not 100% reliable.
///
/// # Arguments
///
/// * `header` - The header
pub fn extract_timestamp(header: RawHeader) -> u32 {
    u32::from_le_bytes(extract_timestamp_le(header))
}

/// Extracts the expected difficulty from a block header.
/// Does NOT verify the work.
///
/// # Arguments
///
/// * `header` - The header
pub fn extract_difficulty(header: RawHeader) -> BigUint {
    calculate_difficulty(&extract_target(header))
}

/// Concatenates and hashes two inputs for merkle proving.
///
/// # Arguments
///
/// * `a` - The first hash
/// * `b` - The second hash
pub fn hash256_merkle_step(a: &[u8], b: &[u8]) -> Hash256Digest {
    let mut res: Vec<u8> = vec![];
    res.extend(a);
    res.extend(b);
    hash256(&res)
}

/// Verifies a Bitcoin-style merkle tree.
/// Leaves are 0-indexed.
/// Note that `index` is not a reliable indicator of location within a block.
///
/// # Arguments
///
/// * `proof` - The proof. Tightly packed LE sha256 hashes.  The last hash is the root
/// * `index` - The index of the leaf
pub fn verify_hash256_merkle(proof: &[u8], index: u64) -> bool {
    let mut idx = index;
    let proof_len = proof.len();

    if proof_len % 32 != 0 {
        return false;
    }

    if proof_len == 32 {
        return true;
    }

    if proof_len == 64 {
        return false;
    }

    let num_steps = proof_len / 32 - 1;

    let mut root = Hash256Digest::default();
    let mut current = Hash256Digest::default();
    let mut next = Hash256Digest::default();

    root.copy_from_slice(&proof[proof_len - 32..]);
    current.copy_from_slice(&proof[..32]);

    for i in 1..num_steps {
        next.copy_from_slice(&proof[i * 32..i * 32 + 32]);

        if idx % 2 == 1 {
            current = hash256_merkle_step(&next, &current);
        } else {
            current = hash256_merkle_step(&current, &next);
        }
        idx >>= 1;
    }

    current == root
}

/// Performs the bitcoin difficulty retarget.
/// Implements the Bitcoin algorithm precisely.
///
/// # Arguments
///
/// * `previous_target` - The target of the previous period
/// * `first_timestamp` - The timestamp of the first block in the difficulty period
/// * `second_timestamp` - The timestamp of the last block in the difficulty period
pub fn retarget_algorithm(
    previous_target: &BigUint,
    first_timestamp: u32,
    second_timestamp: u32,
) -> BigUint {
    let retarget_period = 1_209_600;
    let lower_bound = retarget_period / 4;
    let upper_bound = retarget_period * 4;

    let mut elapsed_time = second_timestamp - first_timestamp;

    if elapsed_time > upper_bound {
        elapsed_time = upper_bound;
    } else if elapsed_time < lower_bound {
        elapsed_time = lower_bound;
    }

    previous_target * elapsed_time / retarget_period
}

#[cfg(test)]
#[cfg_attr(tarpaulin, skip)]
mod tests {
    use bigint::BigUint;

    use super::*;
    use crate::utils::test_utils;
    use crate::utils::*;

    #[test]
    fn it_determines_var_int_data_length() {
        test_utils::run_test(|fixtures| {
            let test_cases = test_utils::get_test_cases("determineVarIntDataLength", &fixtures);
            for case in test_cases {
                let input = case.input.as_u64().unwrap() as u8;
                let expected = case.output.as_u64().unwrap() as u8;
                assert_eq!(determine_var_int_data_length(input), expected);
            }
        })
    }

    #[test]
    fn it_does_bitcoin_hash160() {
        test_utils::run_test(|fixtures| {
            let test_cases = test_utils::get_test_cases("hash160", &fixtures);
            for case in test_cases {
                let input = force_deserialize_hex(case.input.as_str().unwrap());
                let mut expected: [u8; 20] = Default::default();
                let output = force_deserialize_hex(case.output.as_str().unwrap());
                expected.copy_from_slice(&output);
                assert_eq!(hash160(&input), expected);
            }
        })
    }

    #[test]
    fn it_does_bitcoin_hash256() {
        test_utils::run_test(|fixtures| {
            let test_cases = test_utils::get_test_cases("hash256", &fixtures);
            for case in test_cases {
                let input = force_deserialize_hex(case.input.as_str().unwrap());
                let mut expected: [u8; 32] = Default::default();
                let output = force_deserialize_hex(case.output.as_str().unwrap());
                expected.copy_from_slice(&output);
                assert_eq!(hash256(&input), expected);
            }
        })
    }

    #[test]
    fn it_computes_hash256_merkle_steps() {
        test_utils::run_test(|fixtures| {
            let test_cases = test_utils::get_test_cases("hash256MerkleStep", &fixtures);
            for case in test_cases {
                let inputs = case.input.as_array().unwrap();
                let a = force_deserialize_hex(inputs[0].as_str().unwrap());
                let b = force_deserialize_hex(inputs[1].as_str().unwrap());
                let mut expected: [u8; 32] = Default::default();
                let output = force_deserialize_hex(case.output.as_str().unwrap());
                expected.copy_from_slice(&output);
                assert_eq!(hash256_merkle_step(&a, &b), expected);
            }
        })
    }

    #[test]
    fn it_extracts_script_sig_length_info() {
        test_utils::run_test(|fixtures| {
            let test_cases = test_utils::get_test_cases("extractScriptSigLen", &fixtures);
            for case in test_cases {
                let input = force_deserialize_hex(case.input.as_str().unwrap());

                let outputs = case.output.as_array().unwrap();
                let a = outputs[0].as_u64().unwrap() as u64;
                let b = outputs[1].as_u64().unwrap() as u64;

                assert_eq!(extract_script_sig_len(&input), (a, b));
            }
        })
    }

    #[test]
    fn it_extracts_legacy_le_sequence_info() {
        test_utils::run_test(|fixtures| {
            let test_cases = test_utils::get_test_cases("extractSequenceLELegacy", &fixtures);
            for case in test_cases {
                let input = force_deserialize_hex(case.input.as_str().unwrap());
                let expected = force_deserialize_hex(case.output.as_str().unwrap());
                assert_eq!(extract_sequence_le_legacy(&input), expected);
            }
        })
    }

    #[test]
    fn it_extracts_legacy_sequence_info() {
        test_utils::run_test(|fixtures| {
            let test_cases = test_utils::get_test_cases("extractSequenceLegacy", &fixtures);
            for case in test_cases {
                let input = force_deserialize_hex(case.input.as_str().unwrap());
                let expected = case.output.as_u64().unwrap() as u32;
                assert_eq!(extract_sequence_legacy(&input), expected);
            }
        })
    }

    #[test]
    fn it_determines_input_length() {
        test_utils::run_test(|fixtures| {
            let test_cases = test_utils::get_test_cases("determineInputLength", &fixtures);
            for case in test_cases {
                let input = force_deserialize_hex(case.input.as_str().unwrap());
                let expected = case.output.as_u64().unwrap() as u64;
                assert_eq!(determine_input_length(&input), expected);
            }
        })
    }

    #[test]
    fn it_extracts_inputs_from_the_vin() {
        test_utils::run_test(|fixtures| {
            let test_cases = test_utils::get_test_cases("extractInputAtIndex", &fixtures);
            for case in test_cases {
                let inputs = case.input.as_object().unwrap();
                let vin = force_deserialize_hex(inputs.get("vin").unwrap().as_str().unwrap());
                let index = inputs.get("index").unwrap().as_u64().unwrap() as u8;
                let expected = force_deserialize_hex(case.output.as_str().unwrap());
                assert_eq!(extract_input_at_index(&vin[..], index), expected);
            }
        })
    }

    #[test]
    fn it_identifies_legacy_inputs() {
        test_utils::run_test(|fixtures| {
            let test_cases = test_utils::get_test_cases("isLegacyInput", &fixtures);
            for case in test_cases {
                let input = force_deserialize_hex(case.input.as_str().unwrap());
                let expected = case.output.as_bool().unwrap();
                assert_eq!(is_legacy_input(&input), expected);
            }
        })
    }

    #[test]
    fn it_extracts_scipt_sigs() {
        test_utils::run_test(|fixtures| {
            let test_cases = test_utils::get_test_cases("extractScriptSig", &fixtures);
            for case in test_cases {
                let input = force_deserialize_hex(case.input.as_str().unwrap());
                let expected = force_deserialize_hex(case.output.as_str().unwrap());
                assert_eq!(extract_script_sig(&input), expected);
            }
        })
    }

    #[test]
    fn it_extracts_witness_le_sequence_numbers() {
        test_utils::run_test(|fixtures| {
            let test_cases = test_utils::get_test_cases("extractSequenceLEWitness", &fixtures);
            for case in test_cases {
                let input = force_deserialize_hex(case.input.as_str().unwrap());
                let expected = force_deserialize_hex(case.output.as_str().unwrap());
                assert_eq!(extract_sequence_le_witness(&input), expected);
            }
        })
    }

    #[test]
    fn it_extracts_witness_sequence_numbers() {
        test_utils::run_test(|fixtures| {
            let test_cases = test_utils::get_test_cases("extractSequenceWitness", &fixtures);
            for case in test_cases {
                let input = force_deserialize_hex(case.input.as_str().unwrap());
                let expected = case.output.as_u64().unwrap() as u32;
                assert_eq!(extract_sequence_witness(&input), expected);
            }
        })
    }

    #[test]
    fn it_extracts_outpoints() {
        test_utils::run_test(|fixtures| {
            let test_cases = test_utils::get_test_cases("extractOutpoint", &fixtures);
            for case in test_cases {
                let input = force_deserialize_hex(case.input.as_str().unwrap());
                let expected = force_deserialize_hex(case.output.as_str().unwrap());
                assert_eq!(extract_outpoint(&input), &expected[..]);
            }
        })
    }

    #[test]
    fn it_extracts_outpoint_txids() {
        test_utils::run_test(|fixtures| {
            let test_cases = test_utils::get_test_cases("extractInputTxIdLE", &fixtures);
            for case in test_cases {
                let input = force_deserialize_hex(case.input.as_str().unwrap());
                let expected = force_deserialize_hex(case.output.as_str().unwrap());
                assert_eq!(extract_input_tx_id_le(&input), expected);
            }
        })
    }

    #[test]
    fn it_extracts_outpoint_indices_le() {
        test_utils::run_test(|fixtures| {
            let test_cases = test_utils::get_test_cases("extractTxIndexLE", &fixtures);
            for case in test_cases {
                let input = force_deserialize_hex(case.input.as_str().unwrap());
                let expected = force_deserialize_hex(case.output.as_str().unwrap());
                assert_eq!(extract_tx_index_le(&input), expected);
            }
        })
    }

    #[test]
    fn it_extracts_outpoint_indices() {
        test_utils::run_test(|fixtures| {
            let test_cases = test_utils::get_test_cases("extractTxIndex", &fixtures);
            for case in test_cases {
                let input = force_deserialize_hex(case.input.as_str().unwrap());
                let expected = case.output.as_u64().unwrap() as u32;
                assert_eq!(extract_tx_index(&input), expected);
            }
        })
    }

    #[test]
    fn it_determines_output_length() {
        test_utils::run_test(|fixtures| {
            let test_cases = test_utils::get_test_cases("determineOutputLength", &fixtures);
            for case in test_cases {
                let input = force_deserialize_hex(case.input.as_str().unwrap());
                let expected = case.output.as_u64().unwrap() as u64;
                assert_eq!(determine_output_length(&input).unwrap(), expected);
            }
        })
    }

    #[test]
    fn it_determines_output_length_errors() {
        test_utils::run_test(|fixtures| {
            let test_cases = test_utils::get_test_cases("determineOutputLengthError", &fixtures);
            for case in test_cases {
                let input = force_deserialize_hex(case.input.as_str().unwrap());
                let expected =
                    test_utils::match_string_to_err(case.error_message.as_str().unwrap());
                match determine_output_length(&input) {
                    Ok(_) => assert!(false, "expected an error"),
                    Err(e) => assert_eq!(e, expected),
                }
            }
        })
    }

    #[test]
    fn it_extracts_outputs_from_the_vout() {
        test_utils::run_test(|fixtures| {
            let test_cases = test_utils::get_test_cases("extractOutputAtIndex", &fixtures);
            for case in test_cases {
                let inputs = case.input.as_object().unwrap();
                let vout = force_deserialize_hex(inputs.get("vout").unwrap().as_str().unwrap());
                let index = inputs.get("index").unwrap().as_u64().unwrap() as u8;
                let expected = force_deserialize_hex(case.output.as_str().unwrap());
                assert_eq!(extract_output_at_index(&vout, index).unwrap(), expected);
            }
        })
    }

    #[test]
    fn it_extracts_output_script_length() {
        test_utils::run_test(|fixtures| {
            let test_cases = test_utils::get_test_cases("extractOutputScriptLen", &fixtures);
            for case in test_cases {
                let input = force_deserialize_hex(case.input.as_str().unwrap());
                let expected = case.output.as_u64().unwrap() as u64;
                assert_eq!(extract_output_script_len(&input), expected);
            }
        })
    }

    #[test]
    fn it_extracts_output_value_le() {
        test_utils::run_test(|fixtures| {
            let test_cases = test_utils::get_test_cases("extractValueLE", &fixtures);
            for case in test_cases {
                let input = force_deserialize_hex(case.input.as_str().unwrap());
                let mut expected: [u8; 8] = Default::default();
                let val = force_deserialize_hex(case.output.as_str().unwrap());
                expected.copy_from_slice(&val);
                assert_eq!(extract_value_le(&input[..]), expected);
            }
        })
    }

    #[test]
    fn it_extracts_output_value() {
        test_utils::run_test(|fixtures| {
            let test_cases = test_utils::get_test_cases("extractValue", &fixtures);
            for case in test_cases {
                let input = force_deserialize_hex(case.input.as_str().unwrap());
                let expected = case.output.as_u64().unwrap();
                assert_eq!(extract_value(&input[..]), expected);
            }
        })
    }

    #[test]
    fn it_extracts_op_return_data() {
        test_utils::run_test(|fixtures| {
            let test_cases = test_utils::get_test_cases("extractOpReturnData", &fixtures);
            for case in test_cases {
                let input = force_deserialize_hex(case.input.as_str().unwrap());
                let expected = force_deserialize_hex(case.output.as_str().unwrap());
                assert_eq!(extract_op_return_data(&input).unwrap(), expected);
            }
        })
    }

    #[test]
    fn it_extracts_op_return_data_errors() {
        test_utils::run_test(|fixtures| {
            let test_cases = test_utils::get_test_cases("extractOpReturnDataError", &fixtures);
            for case in test_cases {
                let input = force_deserialize_hex(case.input.as_str().unwrap());
                let expected =
                    test_utils::match_string_to_err(case.error_message.as_str().unwrap());
                match extract_op_return_data(&input) {
                    Ok(_) => assert!(false, "expected an error"),
                    Err(e) => assert_eq!(e, expected),
                }
            }
        })
    }

    #[test]
    fn it_extracts_standard_output_hashes() {
        test_utils::run_test(|fixtures| {
            let test_cases = test_utils::get_test_cases("extractHash", &fixtures);
            for case in test_cases {
                let input = force_deserialize_hex(case.input.as_str().unwrap());
                let expected = force_deserialize_hex(case.output.as_str().unwrap());
                assert_eq!(extract_hash(&input).unwrap(), expected);
            }
        })
    }

    #[test]
    fn it_errors_extracting_output_hashes() {
        test_utils::run_test(|fixtures| {
            let test_cases = test_utils::get_test_cases("extractHashError", &fixtures);
            for case in test_cases {
                let input = force_deserialize_hex(case.input.as_str().unwrap());
                let expected =
                    test_utils::match_string_to_err(case.error_message.as_str().unwrap());
                match extract_hash(&input) {
                    Ok(_) => assert!(false, "expected an error"),
                    Err(e) => assert_eq!(e, expected),
                }
            }
        })
    }

    #[test]
    fn it_validates_vin_syntax() {
        test_utils::run_test(|fixtures| {
            let test_cases = test_utils::get_test_cases("validateVin", &fixtures);
            for case in test_cases {
                let input = force_deserialize_hex(case.input.as_str().unwrap());
                let expected = case.output.as_bool().unwrap();
                assert_eq!(validate_vin(&input), expected);
            }
        })
    }

    #[test]
    fn it_validates_vout_syntax() {
        test_utils::run_test(|fixtures| {
            let test_cases = test_utils::get_test_cases("validateVout", &fixtures);
            for case in test_cases {
                let input = force_deserialize_hex(case.input.as_str().unwrap());
                let expected = case.output.as_bool().unwrap();
                assert_eq!(validate_vout(&input), expected);
            }
        })
    }

    #[test]
<<<<<<< HEAD
    fn it_extracts_header_merkle_roots() {
        test_utils::run_test(|fixtures| {
            let test_cases = test_utils::get_test_cases("extractMerkleRootLE", &fixtures);
            for case in test_cases {
                let mut input: RawHeader = [0; 80];
                input.copy_from_slice(&force_deserialize_hex(case.input.as_str().unwrap()));
                let mut expected: Hash256Digest = Default::default();
                expected.copy_from_slice(&force_deserialize_hex(case.output.as_str().unwrap()));
                assert_eq!(extract_merkle_root_le(input), expected);
            }
        })
    }

    #[test]
=======
>>>>>>> 2535e4ed
    fn it_extracts_header_target() {
        test_utils::run_test(|fixtures| {
            let test_cases = test_utils::get_test_cases("extractTarget", &fixtures);
            for case in test_cases {
                let mut input: RawHeader = [0; 80];
                input.copy_from_slice(&force_deserialize_hex(case.input.as_str().unwrap()));
                let expected_bytes = force_deserialize_hex(case.output.as_str().unwrap());
                let expected = BigUint::from_bytes_be(&expected_bytes);
                assert_eq!(extract_target(input), expected);
            }
        })
    }

    #[test]
<<<<<<< HEAD
    fn it_extracts_previous_block_hashes() {
        test_utils::run_test(|fixtures| {
            let test_cases = test_utils::get_test_cases("extractPrevBlockLE", &fixtures);
            for case in test_cases {
                let mut input: RawHeader = [0; 80];
                input.copy_from_slice(&force_deserialize_hex(case.input.as_str().unwrap()));
                let mut expected: Hash256Digest = Default::default();
                expected.copy_from_slice(&force_deserialize_hex(case.output.as_str().unwrap()));
                assert_eq!(extract_prev_block_hash_le(input), expected);
            }
        })
    }

    #[test]
=======
>>>>>>> 2535e4ed
    fn it_extracts_timestamps() {
        test_utils::run_test(|fixtures| {
            let test_cases = test_utils::get_test_cases("extractTimestamp", &fixtures);
            for case in test_cases {
                let mut input: RawHeader = [0; 80];
                input.copy_from_slice(&force_deserialize_hex(case.input.as_str().unwrap()));
                let expected = case.output.as_u64().unwrap() as u32;
                assert_eq!(extract_timestamp(input), expected);
            }
        })
    }

    #[test]
    fn it_verifies_hash256_merkles() {
        test_utils::run_test(|fixtures| {
            let test_cases = test_utils::get_test_cases("verifyHash256Merkle", &fixtures);
            for case in test_cases {
                let inputs = case.input.as_object().unwrap();
                let proof = force_deserialize_hex(inputs.get("proof").unwrap().as_str().unwrap());
                let index = inputs.get("index").unwrap().as_u64().unwrap() as u64;
                let expected = case.output.as_bool().unwrap();
                assert_eq!(verify_hash256_merkle(&proof, index), expected);
            }
        })
    }

    #[test]
    fn it_performs_consensus_correct_retargets() {
        test_utils::run_test(|fixtures| {
            let test_cases = test_utils::get_test_cases("retargetAlgorithm", &fixtures);
            for case in test_cases {
                let headers = test_utils::get_headers(&case.input);
                let previous_target = &headers[0].target;
                let first_timestamp = headers[0].timestamp;
                let second_timestamp = headers[1].timestamp;

                let expected = &headers[2].target;
                let actual = retarget_algorithm(previous_target, first_timestamp, second_timestamp);
                assert_eq!(actual & expected, *expected);

                let fake_long = first_timestamp + 5 * 2016 * 10 * 60;
                let long_res = retarget_algorithm(previous_target, first_timestamp, fake_long);
                assert_eq!(long_res, previous_target * 4 as u64);

                let fake_short = first_timestamp + 2016 * 10 * 14;
                let short_res = retarget_algorithm(previous_target, first_timestamp, fake_short);
                assert_eq!(short_res, previous_target / 4 as u64);
            }
        })
    }
}<|MERGE_RESOLUTION|>--- conflicted
+++ resolved
@@ -1014,23 +1014,6 @@
     }
 
     #[test]
-<<<<<<< HEAD
-    fn it_extracts_header_merkle_roots() {
-        test_utils::run_test(|fixtures| {
-            let test_cases = test_utils::get_test_cases("extractMerkleRootLE", &fixtures);
-            for case in test_cases {
-                let mut input: RawHeader = [0; 80];
-                input.copy_from_slice(&force_deserialize_hex(case.input.as_str().unwrap()));
-                let mut expected: Hash256Digest = Default::default();
-                expected.copy_from_slice(&force_deserialize_hex(case.output.as_str().unwrap()));
-                assert_eq!(extract_merkle_root_le(input), expected);
-            }
-        })
-    }
-
-    #[test]
-=======
->>>>>>> 2535e4ed
     fn it_extracts_header_target() {
         test_utils::run_test(|fixtures| {
             let test_cases = test_utils::get_test_cases("extractTarget", &fixtures);
@@ -1045,23 +1028,6 @@
     }
 
     #[test]
-<<<<<<< HEAD
-    fn it_extracts_previous_block_hashes() {
-        test_utils::run_test(|fixtures| {
-            let test_cases = test_utils::get_test_cases("extractPrevBlockLE", &fixtures);
-            for case in test_cases {
-                let mut input: RawHeader = [0; 80];
-                input.copy_from_slice(&force_deserialize_hex(case.input.as_str().unwrap()));
-                let mut expected: Hash256Digest = Default::default();
-                expected.copy_from_slice(&force_deserialize_hex(case.output.as_str().unwrap()));
-                assert_eq!(extract_prev_block_hash_le(input), expected);
-            }
-        })
-    }
-
-    #[test]
-=======
->>>>>>> 2535e4ed
     fn it_extracts_timestamps() {
         test_utils::run_test(|fixtures| {
             let test_cases = test_utils::get_test_cases("extractTimestamp", &fixtures);

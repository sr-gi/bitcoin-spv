--- conflicted
+++ resolved
@@ -708,7 +708,6 @@
   extractTarget: (header) => {
     // let d_header = utils.deserializeHex(header)
 
-<<<<<<< HEAD
     let m = d_header.slice(72, 75).reverse() // reverse endianness
 
     let e = BigInt(d_header[75] - 3)
@@ -724,24 +723,6 @@
     // console.log('exponent: ', exponent) // returns 4.113761393303015e+62, but this is considered an "unsafe" number, it should be 411376139330301510538742295639337626245683966408394965837152256n but js won't let me convert super large numbers to BigInt
 
     return mantissa * 256n ** exponent
-=======
-    // // Hacky way of reversing endianness of a partial serialized number
-    // let m = header.slice(72, 75).split().reverse().join('')
-    // let hex_m = `0x${m}`
-
-    // let e = d_header[75] - 3
-    // let exponent = BigInt(256 ** (e - 3)) // FIX: throws an unsafe number error
-    // let mantissa = utils.bytesToUint(hex_m)
-
-    // console.log('mantissa: ', mantissa)
-    // // console.log('e: ', e)
-    // // console.log('m: ', m)
-    // // let exponent = BigInt(256 ** (e-3))
-    // // console.log('exponent: ', exponent)
-    // // let exponent = 256 ** (e - 3)
-
-    // return mantissa * exponent
->>>>>>> ad1f3dd8
   },
 
 //     /// @notice          Calculate difficulty from the difficulty 1 target and current target

/* global BigInt */

/**
 *
 * @file Part of the [bitcoin-spv]{@link https://github.com/summa-tx/bitcoin-spv} project
 *
 * @title ValidateSPV
 * @summary Validate Bitcoin SPV proofs
 * @author James Prestwich <james@summa.one>
 * @author Erin Hales <erin@summa.one>
 * @author Dominique Liau <dominique@summa.one>
 * @copyright (c) [Summa]{@link https://summa.one} 2019
 * @module ValidateSPV
 *
 */

import * as BTCUtils from './BTCUtils';
import * as utils from './utils';


/**
 *
 * Validates a tx inclusion in the block
 *
 * @param {Uint8Array}    txid The txid (LE)
 * @param {Uint8Array}    merkleRoot The merkle root (as in the block header)
 * @param {Uint8Array}    intermediateNodes The proof's intermediate nodes
 *                        (digests between leaf and root)
 * @param {number}        index The leaf's index in the tree (0-indexed)
 * @returns {boolean}     true if fully valid, false otherwise
 */
export function prove(txid, merkleRoot, intermediateNodes, index) {
  // Shortcut the empty-block case
  if (utils.typedArraysAreEqual(txid, merkleRoot)
      && index === 0
      && intermediateNodes.length === 0) {
    return true;
  }

  const proof = utils.concatUint8Arrays(txid, intermediateNodes, merkleRoot);
  // If the Merkle proof failed, bubble up error
  return BTCUtils.verifyHash256Merkle(proof, index);
}

/**
 *
 * Hashes transaction to get txid
 *
 * @dev                   Supports LEGACY and WITNESS
 * @param {Uint8Array}    version 4-bytes version
 * @param {Uint8Array}    vin Raw bytes length-prefixed input vector
 * @param {Uint8Array}    vout Raw bytes length-prefixed output vector
 * @param {Uint8Array}    locktime 4-byte tx locktime
 * @returns {Uint8Array}  32-byte transaction id, little endian
 */
export function calculateTxId(version, vin, vout, locktime) {
  return BTCUtils.hash256(
    utils.concatUint8Arrays(version, vin, vout, locktime)
  );
}

/**
 *
 * Parses a tx input from raw input bytes
 *
 * @dev                   Supports LEGACY and WITNESS inputs
 * @param {Uint8Array}    input bytes tx input
 * @returns {object}      Tx input, sequence number, tx hash, and index
 */
export function parseInput(input) {
  // NB: If the scriptsig is exactly 00, we are WITNESS.
  // Otherwise we are Compatibility or LEGACY
  let sequence;
  let witnessTag;
  let inputType;

  if (input[36] !== 0) {
    sequence = BTCUtils.extractSequenceLegacy(input);
    witnessTag = utils.safeSlice(input, 36, 39);

    if (utils.typedArraysAreEqual(witnessTag, new Uint8Array([0x22, 0x00, 0x20]))
        || utils.typedArraysAreEqual(witnessTag, new Uint8Array([0x16, 0x00, 0x14]))) {
      inputType = utils.INPUT_TYPES.COMPATIBILITY;
    } else {
      inputType = utils.INPUT_TYPES.LEGACY;
    }
  } else {
    sequence = BTCUtils.extractSequenceWitness(input);
    inputType = utils.INPUT_TYPES.WITNESS;
  }

  const inputId = BTCUtils.extractInputTxId(input);
  const inputIndex = BTCUtils.extractTxIndex(input);

  return {
    sequence, inputId, inputIndex, inputType
  };
}

/**
 *
 * Parses a tx output from raw output bytes
 *
 * @dev                   Differentiates by output script prefix, handles LEGACY and WITNESS
 * @param {Uint8Array}    output bytes tx output
 * @returns {object}      Tx output value, output type, payload
 */
export function parseOutput(output) {
  const value = BTCUtils.extractValue(output);
  let outputType;
  let payload;

  if (output[9] === 0x6a) {
    // OP_RETURN
    outputType = utils.OUTPUT_TYPES.OP_RETURN;
    payload = BTCUtils.extractOpReturnData(output);
  } else {
    const prefixHash = utils.safeSlice(output, 8, 10);
    if (utils.typedArraysAreEqual(prefixHash, new Uint8Array([0x22, 0x00]))) {
      // P2WSH
      outputType = utils.OUTPUT_TYPES.WSH;
      payload = utils.safeSlice(output, 11, 43);
    } else if (utils.typedArraysAreEqual(prefixHash, new Uint8Array([0x16, 0x00]))) {
      // P2WPKH
      outputType = utils.OUTPUT_TYPES.WPKH;
      payload = utils.safeSlice(output, 11, 31);
    } else if (utils.typedArraysAreEqual(prefixHash, new Uint8Array([0x19, 0x76]))) {
      // PKH
      outputType = utils.OUTPUT_TYPES.PKH;
      payload = utils.safeSlice(output, 12, 32);
    } else if (utils.typedArraysAreEqual(prefixHash, new Uint8Array([0x17, 0xa9]))) {
      // SH
      outputType = utils.OUTPUT_TYPES.SH;
      payload = utils.safeSlice(output, 11, 31);
    } else {
      outputType = utils.OUTPUT_TYPES.NONSTANDARD;
      payload = new Uint8Array([]);
    }
  }

  return { value, outputType, payload };
}

/**
 *
 * Parses a block header struct from a bytestring
 *
 * @dev                   Block headers are always 80 bytes, see Bitcoin docs
 * @param {Uint8Array}    header Header
 * @returns {object}      Header digest, version, previous block header hash,
 *                        merkle root, timestamp, target, nonce
 * @throws {TypeError}    When passed a bad header
 */
export function parseHeader(header) {
  // If header has an invalid length, bubble up error
  if (header.length !== 80) {
    throw new TypeError(4);
  }

  const digest = utils.reverseEndianness(BTCUtils.hash256(header));
  const version = utils.bytesToUint(utils.reverseEndianness(utils.safeSlice(header, 0, 4)));
  const prevhashLE = BTCUtils.extractPrevBlockLE(header);
  const merkleRoot = BTCUtils.extractMerkleRootLE(header);
  const timestamp = BTCUtils.extractTimestamp(header);
  const target = BTCUtils.extractTarget(header);
  const nonce = utils.bytesToUint(utils.reverseEndianness(utils.safeSlice(header, 76, 80)));

  return {
    digest, version, prevhashLE, merkleRoot, timestamp, target, nonce
  };
}

/**
 *
 * Checks validity of header work
 *
 * @param {Uint8Array}    digest Header digest
 * @param {Uint8Array}    target The target threshold
 * @returns {Boolean}     True if header work is valid, false otherwise
 */
export function validateHeaderWork(digest, target) {
  if (utils.typedArraysAreEqual(digest, new Uint8Array(Array(32).fill(0)))) {
    return false;
  }
  return utils.bytesToUint(utils.reverseEndianness(digest)) < target;
}

/**
 *
 * Checks validity of header chain
 *
 * @dev                   Compares current header prevHashLE to previous header's digest
 * @param {Uint8Array}    header The raw bytes header
 * @param {Uint8Array}    prevHeaderDigest The previous header's digest
 * @returns {Boolean}     True if header chain is valid, false otherwise
 */
export function validateHeaderPrevHashLE(header, prevHeaderDigest) {
  // Extract prevHash of current header
  const prevHashLE = BTCUtils.extractPrevBlockLE(header);

  // Compare prevHash of current header to previous header's digest
  if (!utils.typedArraysAreEqual(prevHashLE, prevHeaderDigest)) {
    return false;
  }

  return true;
}

/**
 *
 * Checks validity of header chain
 *
 * @dev                   Compares the hash of each header to the prevHash in the next header
 * @param {Uint8Array}    headers Raw byte array of header chain
 * @returns {BigInt}      The total accumulated difficulty of the header chain, or an error code
 * @throws {TypeError}    When passed a chain that contains junk data
 * @throws {Error}        When passed an invalid chain, or header with low work
*/
export function validateHeaderChain(headers) {
  // Check header chain length
  if (headers.length % 80 !== 0) {
    throw new TypeError(2);
  }

  let digest;
  let totalDifficulty = BigInt(0);

  for (let i = 0; i < headers.length / 80; i += 1) {
    // ith header start index and ith header
    const start = i * 80;
    const header = utils.safeSlice(headers, start, start + 80);

    // After the first header, check that headers are in a chain
    if (i !== 0) {
<<<<<<< HEAD
      if (!validateHeaderPrevHash(header, digest)) {
        throw new Error(1);
=======
      if (!validateHeaderPrevHashLE(header, digest)) {
        throw new Error('Header bytes not a valid chain.');
>>>>>>> bded5e97
      }
    }

    // ith header target
    const target = BTCUtils.extractTarget(header);

    // Require that the header has sufficient work
    digest = BTCUtils.hash256(header);
    if (!validateHeaderWork(digest, target)) {
      throw new Error(3);
    }

    totalDifficulty += BTCUtils.calculateDifficulty(target);
  }
  return totalDifficulty;
}

/**
 *
 * Checks validity of an entire bitcoin header
 *
 * @dev                   Checks that each element in a bitcoin header is valid
 * @param {Object}        header A valid Bitcoin header object, see README for
 *                          more information on creating an Bitcoin Header object
 * @param {Uint8Array}    header.raw The bitcoin header
 * @param {Uint8Array}    header.hash The hash of the header
 * @param {Uint8Array}    header.hash_le The LE hash of the header
 * @param {Number}        header.height The height
 * @param {Uint8Array}    header.merkle_root The merkle root of the header
 * @param {Uint8Array}    header.merkle_root_le The LE merkle root
 * @param {Uint8Array}    header.prevhash The hash of the previous header
 * @param {Uint8Array}    header.prevhash_le The LE hash of the previous header
 * @returns {Boolean}     True if the header object is syntactically valid
 * @throws {Error}        If any of the bitcoin header elements are invalid
*/
export function validateHeader(header) {
  // Check that HashLE is the correct hash of the raw header
  const headerHash = BTCUtils.hash256(header.raw);
  if (!utils.typedArraysAreEqual(headerHash, header.hash_le)) {
<<<<<<< HEAD
    throw new Error(5);
=======
    throw new Error('HashLE is not the correct hash of the header');
>>>>>>> bded5e97
  }

  // Check that HashLE is the reverse of Hash
  const reversedHash = utils.reverseEndianness(header.hash);
  if (!utils.typedArraysAreEqual(reversedHash, header.hash_le)) {
    throw new Error(6);
  }

  // Check that the MerkleRootLE is the correct MerkleRoot for the header
  const merkleRootLE = BTCUtils.extractMerkleRootLE(header.raw);
  if (!utils.typedArraysAreEqual(merkleRootLE, header.merkle_root_le)) {
    throw new Error(7);
  }
  
  // Check that MerkleRootLE is the reverse of MerkleRoot
  const reversedMerkleRoot = utils.reverseEndianness(header.merkle_root);
  if (!utils.typedArraysAreEqual(reversedMerkleRoot, header.merkle_root_le)) {
    // TODO: update this error wording: "MerkleRootBE is not the BE version of MerkleRootLE"
    throw new Error(8);
  }

  // Check that PrevHash is the correct PrevHash for the header
<<<<<<< HEAD
  const extractedPrevHash = BTCUtils.extractPrevBlockBE(header.raw);
  if (!utils.typedArraysAreEqual(extractedPrevHash, header.prevhash)) {
    throw new Error(9);
=======
  const extractedPrevHash = BTCUtils.extractPrevBlockLE(header.raw);
  if (!utils.typedArraysAreEqual(extractedPrevHash, header.prevhash_le)) {
    throw new Error('PrevhashLE is not the correct parent hash of the header');
  }

  // Check that PrevhashLE is the reverse of Prevhash
  const reversedPrevhash = utils.reverseEndianness(header.prevhash);
  if (!utils.typedArraysAreEqual(reversedPrevhash, header.prevhash_le)) {
    throw new Error('PrevhashLE is not the LE version of Prevhash');
>>>>>>> bded5e97
  }

  return true;
}

/**
 *
 * Checks validity of an entire SPV Proof
 *
 * @dev                   Checks that each element in an SPV Proof is valid
 * @param {Object}        proof A valid SPV Proof object, see README for
 *                          more information on creating an SPV Proof object
 * @param {Uint8Array}    proof.version The version
 * @param {Uint8Array}    proof.vin The vin
 * @param {Uint8Array}    proof.vout The vout
 * @param {Uint8Array}    proof.locktime The locktime
 * @param {Uint8Array}    proof.tx_id The tx ID
 * @param {Uint8Array}    proof.tx_id_le The LE tx ID
 * @param {Number}        proof.index The index
 * @param {Uint8Array}    proof.intermediate_nodes The intermediate nodes
 * @param {Uint8Array}    proof.confirming_header.raw The bitcoin header
 * @param {Uint8Array}    proof.confirming_header.hash The hash of the header
 * @param {Uint8Array}    proof.confirming_header.hash_le The LE hash of the header
 * @param {Number}        proof.confirming_header.height The height
 * @param {Uint8Array}    proof.confirming_header.merkle_root The merkle root of the header
 * @param {Uint8Array}    proof.confirming_header.merkle_root_le The LE merkle root
 * @param {Uint8Array}    proof.confirming_header.prevhash The hash of the previous header
 * @param {Uint8Array}    proof.confirming_header.prevhash_le The LE hash of the previous header
 * @returns {Boolean}     Returns true if the SPV Proof object is syntactically valid
 * @throws {Error}        If any of the SPV Proof elements are invalid
*/
export function validateProof(proof) {
  const {
    version,
    vin,
    vout,
    locktime,
    tx_id_le: txIdLE,
    index,
    intermediate_nodes: intermediateNodes,
    confirming_header: confirmingHeader
  } = proof;
  const { merkle_root_le: merkleRootLE } = confirmingHeader;

  const validVin = BTCUtils.validateVin(vin);
  if (!validVin) {
    throw new Error(10);
  }

  const validVout = BTCUtils.validateVout(vout);
  if (!validVout) {
    throw new Error(11);
  }

  const txID = calculateTxId(version, vin, vout, locktime);
  if (!utils.typedArraysAreEqual(txID, txIdLE)) {
    throw new Error(12);
  }

  validateHeader(confirmingHeader);

  const validProof = prove(txIdLE, merkleRootLE, intermediateNodes, index);
  if (!validProof) {
    throw new Error(13);
  }

  return true;
}<|MERGE_RESOLUTION|>--- conflicted
+++ resolved
@@ -232,13 +232,8 @@
 
     // After the first header, check that headers are in a chain
     if (i !== 0) {
-<<<<<<< HEAD
-      if (!validateHeaderPrevHash(header, digest)) {
+      if (!validateHeaderPrevHashLE(header, digest)) {
         throw new Error(1);
-=======
-      if (!validateHeaderPrevHashLE(header, digest)) {
-        throw new Error('Header bytes not a valid chain.');
->>>>>>> bded5e97
       }
     }
 
@@ -278,11 +273,7 @@
   // Check that HashLE is the correct hash of the raw header
   const headerHash = BTCUtils.hash256(header.raw);
   if (!utils.typedArraysAreEqual(headerHash, header.hash_le)) {
-<<<<<<< HEAD
     throw new Error(5);
-=======
-    throw new Error('HashLE is not the correct hash of the header');
->>>>>>> bded5e97
   }
 
   // Check that HashLE is the reverse of Hash
@@ -305,21 +296,17 @@
   }
 
   // Check that PrevHash is the correct PrevHash for the header
-<<<<<<< HEAD
-  const extractedPrevHash = BTCUtils.extractPrevBlockBE(header.raw);
-  if (!utils.typedArraysAreEqual(extractedPrevHash, header.prevhash)) {
-    throw new Error(9);
-=======
   const extractedPrevHash = BTCUtils.extractPrevBlockLE(header.raw);
   if (!utils.typedArraysAreEqual(extractedPrevHash, header.prevhash_le)) {
-    throw new Error('PrevhashLE is not the correct parent hash of the header');
+    // throw new Error('PrevhashLE is not the correct parent hash of the header');
+    throw new Error(9)
   }
 
   // Check that PrevhashLE is the reverse of Prevhash
   const reversedPrevhash = utils.reverseEndianness(header.prevhash);
   if (!utils.typedArraysAreEqual(reversedPrevhash, header.prevhash_le)) {
-    throw new Error('PrevhashLE is not the LE version of Prevhash');
->>>>>>> bded5e97
+    // throw new Error('PrevhashLE is not the LE version of Prevhash');
+    throw new Error(10)
   }
 
   return true;

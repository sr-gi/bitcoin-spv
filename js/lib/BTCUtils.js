--- conflicted
+++ resolved
@@ -73,23 +73,12 @@
    */
   hash160: preImage => utils.ripemd160(utils.sha256(preImage)),
 
-<<<<<<< HEAD
-/**
- * @notice                  Implements bitcoin's hash256 (double sha2)
- * @param {Uint8Array}      preImage The pre-image
- * @returns {Uint8Array}    The digest
- */
-  hash256: (preImage) => {
-    return utils.sha256(utils.sha256(preImage));
-  },
-=======
   /**
    * @notice                  Implements bitcoin's hash256 (double sha2)
    * @param {Uint8Array}      preImage The pre-image
    * @returns {Uint8Array}    The digest
    */
   hash256: preImage => utils.sha256(utils.sha256(preImage)),
->>>>>>> c634cdea
 
   /* ************ */
   /* Legacy Input */
@@ -104,20 +93,12 @@
    * @returns {Uint8Array}  The input as a u8a
    */
   extractInputAtIndex: (vinArr, index) => {
-<<<<<<< HEAD
-    let len;
-    let offset = 1n;
-    
-    for (let i = 0; i <= index; i++) {
-      let remaining;
-=======
     let len = 0;
-    let remaining = 0;
+    // let remaining = 0;
     let offset = BigInt(1);
 
-    for (let i = 0; i <= index; i += 1) {
->>>>>>> c634cdea
-      remaining = utils.safeSlice(vinArr, offset, vinArr.length - 1);
+    for (let i = 0; i <= index; i ++) {
+      let remaining = utils.safeSlice(vinArr, offset, vinArr.length - 1);
       len = module.exports.determineInputLength(remaining);
       if (i !== index) {
         offset += len;
@@ -133,13 +114,7 @@
    * @param {Uint8Array}    input The input
    * @returns {boolean}     True for legacy, False for witness
    */
-<<<<<<< HEAD
-  isLegacyInput: (input) => {
-    return input[36] !== 0;
-  },
-=======
   isLegacyInput: input => input[36] !== 0,
->>>>>>> c634cdea
 
   /**
    * @notice                Determines the length of an input from its scriptsig
@@ -148,12 +123,7 @@
    * @returns {BigInt}      The length of the input in bytes
    */
   determineInputLength: (arr) => {
-<<<<<<< HEAD
     let { dataLen, scriptSigLen } = module.exports.extractScriptSigLen(arr);
-=======
-    const res = module.exports.extractScriptSigLen(arr);
-    const { dataLen, scriptSigLen } = res;
->>>>>>> c634cdea
     return BigInt(41) + dataLen + scriptSigLen;
   },
 
@@ -164,14 +134,8 @@
    * @returns {Uint8Array}  The sequence bytes (LE uint)
    */
   extractSequenceLELegacy: (input) => {
-<<<<<<< HEAD
     let { dataLen, scriptSigLen } = module.exports.extractScriptSigLen(input);
     let length = 36 + 1 + Number(dataLen) + Number(scriptSigLen);
-=======
-    const res = module.exports.extractScriptSigLen(input);
-    const { dataLen, scriptSigLen } = res;
-    const length = 36 + 1 + Number(dataLen) + Number(scriptSigLen);
->>>>>>> c634cdea
     return utils.safeSlice(input, length, length + 4);
   },
 
@@ -194,14 +158,8 @@
    * @returns {Uint8Array}  The length-prepended script sig
    */
   extractScriptSig: (input) => {
-<<<<<<< HEAD
     let {dataLen, scriptSigLen} = module.exports.extractScriptSigLen(input)
     let length = 1 + Number(dataLen) + Number(scriptSigLen);
-=======
-    const res = module.exports.extractScriptSigLen(input);
-    const { dataLen, scriptSigLen } = res;
-    const length = 1 + Number(dataLen) + Number(scriptSigLen);
->>>>>>> c634cdea
     return utils.safeSlice(input, 36, 36 + length);
   },
 
@@ -394,56 +352,42 @@
    * @returns {Uint8Array}  The hash committed to by the pk_script, or null for errors
    */
   extractHash: (output) => {
+    const tag = utils.safeSlice(output, 8, 11);
+
     /* Witness Case */
     if (output[9] === 0) {
       const len = module.exports.extractOutputScriptLen(output) - 2;
       // Check for maliciously formatted witness outputs
-<<<<<<< HEAD
-      if (utils.safeSlice(output, 10, 11)[0] != len) {
+      if (output[10] != len) {
         throw new Error('Witness output maliciously formatted.');
       }
       return utils.safeSlice(output, 11, 11 + len);
     } else {
-      let tag = utils.safeSlice(output, 8, 11);
       // p2pkh
       if (utils.typedArraysAreEqual(tag, utils.deserializeHex('0x1976a9'))) {
         // Check for maliciously formatted p2pkh
-        if (utils.safeSlice(output, 11, 12)[0] != 0x14 || !utils.typedArraysAreEqual(utils.safeSlice(output, output.length - 2, output.length), utils.deserializeHex('0x88ac'))) {
+        if (output[11] != 0x14 || !utils.typedArraysAreEqual(utils.safeSlice(output, output.length - 2, output.length), utils.deserializeHex('0x88ac'))) {
           throw new Error('Maliciously formatted p2pkh.');
         }
         return utils.safeSlice(output, 12, 32);
       //p2sh
-      } else if (utils.typedArraysAreEqual(tag, utils.deserializeHex('0x17a914'))) {
-        // Check for maliciously formatted p2sh
-        if (utils.safeSlice(output, output.length - 1, output.length)[0] != 0x87) {
-          throw new Error('Maliciously formatted p2sh.');
-        }
-        return utils.safeSlice(output, 11, 31);
-=======
-      if (output[10] !== len) {
-        return null;
       }
-      return utils.safeSlice(output, 11, 11 + len);
-    }
-
-    /* Legacy Cases */
-    const tag = utils.safeSlice(output, 8, 11);
-
-    /* P2PKH */
-    if (utils.typedArraysAreEqual(tag, utils.deserializeHex('0x1976a9'))) {
-      // Check for maliciously formatted p2pkh
-      if (output[11] !== 0x14 || !utils.typedArraysAreEqual(utils.safeSlice(output, output.length - 2, output.length), utils.deserializeHex('0x88ac'))) {
-        return null;
->>>>>>> c634cdea
-      }
-      return utils.safeSlice(output, 12, 32);
+      // else if (utils.typedArraysAreEqual(tag, utils.deserializeHex('0x17a914'))) {
+      //   // Check for maliciously formatted p2sh
+      //   if (utils.safeSlice(output, output.length - 1, output.length)[0] != 0x87) {
+      //     throw new Error('Maliciously formatted p2sh.');
+      //   }
+      //   return utils.safeSlice(output, 11, 31);
+      // }
+      // return utils.safeSlice(output, 12, 32);
     }
 
     /* P2SH */
     if (utils.typedArraysAreEqual(tag, utils.deserializeHex('0x17a914'))) {
       // Check for maliciously formatted p2sh
       if (utils.safeSlice(output, output.length - 1, output.length)[0] !== 0x87) {
-        return null;
+        // return null;
+        throw new Error('Maliciously formatted p2sh.');
       }
       return utils.safeSlice(output, 11, 31);
     }
@@ -657,18 +601,12 @@
 
     const root = utils.safeSlice(proof, (proofLength - 32), proofLength);
     let current = utils.safeSlice(proof, 0, 32);
-<<<<<<< HEAD
     let length = (proofLength / 32) - 1
     
     for (let i = 1; i < length; i++) {
       let next = utils.safeSlice(proof, (i * 32), ((i * 32) + 32))
 
-      if (idx % 2n === 1n) {
-=======
-    for (let i = 1; i < ((proofLength / 32) - 1); i += 1) {
-      const next = utils.safeSlice(proof, (i * 32), ((i * 32) + 32));
       if (idx % 2 === 1) {
->>>>>>> c634cdea
         current = module.exports.hash256MerkleStep(next, current);
       } else {
         current = module.exports.hash256MerkleStep(current, next);
@@ -689,13 +627,8 @@
   retargetAlgorithm: (previousTarget, firstTimestamp, secondTimestamp) => {
     let elapsedTime = BigInt(secondTimestamp - firstTimestamp);
     const rp = module.exports.RETARGET_PERIOD;
-<<<<<<< HEAD
-    const lowerBound = rp / 4n;
-    const upperBound = rp * 4n;
-=======
-    const div = rp / BigInt(4);
-    const mult = rp * BigInt(4);
->>>>>>> c634cdea
+    const lowerBound = rp / BigInt(4);
+    const upperBound = rp * BigInt(4);
 
     // Normalize ratio to factor of 4 if very long or very short
     if (elapsedTime < lowerBound) {
@@ -705,17 +638,6 @@
       elapsedTime = upperBound;
     }
 
-<<<<<<< HEAD
     return previousTarget * elapsedTime / module.exports.RETARGET_PERIOD;
-=======
-    /*
-      NB: high targets e.g. ffff0020 can cause overflows here
-          so we divide it by 256**2, then multiply by 256**2 later
-          we know the target is evenly divisible by 256**2, so this isn't an issue
-    */
-
-    const adjusted = (previousTarget) * elapsedTime;
-    return (adjusted / module.exports.RETARGET_PERIOD);
->>>>>>> c634cdea
   }
 };
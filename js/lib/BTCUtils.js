/* global BigInt */

/**
 * Copyright (c) 2019
 *
 * long description for the file
 *
 * @title BitcoinSPV
 * @summary short description for the file
 * @author James Prestwich <jamese@summa.one>
 * @author Erin Hales <example@gmail.com>
 * @author Dominique Liau <example@gmail.com>
 *
 */

const utils = require('../utils/utils');

module.exports = {

  RETARGET_PERIOD: BigInt(1209600),
  RETARGET_PERIOD_BLOCKS: BigInt(2016),
  DIFF_ONE_TARGET: BigInt('0xffff0000000000000000000000000000000000000000000000000000'),

  /**
   * @notice                Determines the length of a VarInt in bytes
   * @dev                   A VarInt of >1 byte is prefixed with a flag indicating its length
   * @param {string}        flag The first byte of a VarInt
   * @returns {number}      The number of non-flag bytes in the VarInt
   */
  determineVarIntDataLength: (flag) => {
    if (flag === 0xff) {
      return 8; // one-byte flag, 8 bytes data
    }
    if (flag === 0xfe) {
      return 4; // one-byte flag, 4 bytes data
    }
    if (flag === 0xfd) {
      return 2; // one-byte flag, 2 bytes data
    }

    return 0; // flag is data
  },

  /**
   * @notice                Changes the endianness of a byte array
   * @dev                   Returns a new, backwards, byte array
   * @param {Uint8Array}    uint8Arr The array to reverse
   * @returns {Uint8Array}  The reversed array
   */
  reverseEndianness: (uint8Arr) => {
    const newArr = utils.safeSlice(uint8Arr);
    return new Uint8Array(newArr.reverse());
  },

  /**
   * @notice                Converts big-endian array to a uint
   * @dev                   Traverses the byte array and sums the bytes
   * @param {Uint8Array}    uint8Arr The big-endian array-encoded integer
   * @returns {BigInt}      The integer representation
   */
  bytesToUint: (uint8Arr) => {
    let total = BigInt(0);
    for (let i = 0; i < uint8Arr.length; i += 1) {
      total += BigInt(uint8Arr[i]) << (BigInt(uint8Arr.length - i - 1) * BigInt(8));
    }
    return total;
  },

  /**
   * @notice                 Get the last _num bytes from a byte array
   * @dev                    The byte array to slice
   * @param {Uint8Array}     uint8Arr The big-endian array-encoded integer
   * @returns {BigInt}       The integer representation
   */
  lastBytes: (arr, num) => utils.safeSlice(arr, arr.length - num),

  /**
   * @notice                Implements bitcoin's hash160 (rmd160(sha2()))
   * @param {Uint8Array}    preImage The pre-image
   * @returns {Uint8Array}  The digest
   */
  hash160: preImage => utils.ripemd160(utils.sha256(preImage)),

  /**
   * @notice                  Implements bitcoin's hash256 (double sha2)
   * @param {Uint8Array}      preImage The pre-image
   * @returns {Uint8Array}    The digest
   */
  hash256: preImage => utils.sha256(utils.sha256(preImage)),

  /* ************ */
  /* Legacy Input */
  /* ************ */

  /**
   * @notice                Extracts the nth input from the vin (0-indexed)
   * @dev                   Iterates over the vin. If you need to extract several,
   *                        write a custom function
   * @param {Uint8Array}    vinArr The vin as a tightly-packed uint8array
   * @param {index}         index The 0-indexed location of the input to extract
   * @returns {Uint8Array}  The input as a u8a
   */
  extractInputAtIndex: (vinArr, index) => {
    let len = 0;
    let offset = BigInt(1);

<<<<<<< HEAD
    for (let i = 0; i <= index; i ++) {
      let remaining = utils.safeSlice(vinArr, offset, vinArr.length);
=======
    for (let i = 0; i <= index; i += 1) {
      const remaining = utils.safeSlice(vinArr, offset, vinArr.length - 1);
>>>>>>> ea1a0c82
      len = module.exports.determineInputLength(remaining);
      if (i !== index) {
        offset += len;
      }
    }

    return utils.safeSlice(vinArr, offset, offset + len);
  },

  /**
   * @notice                Determines whether an input is legacy
   * @dev                   False if no scriptSig, otherwise True
   * @param {Uint8Array}    input The input
   * @returns {boolean}     True for legacy, False for witness
   */
  isLegacyInput: input => input[36] !== 0,

  /**
   * @notice                Determines the length of an input from its scriptsig
   * @dev                   36 for outpoint, 1 for scriptsig length, 4 for sequence
   * @param {Uint8Array}    arr The input as a u8a
   * @returns {BigInt}      The length of the input in bytes
   */
  determineInputLength: (input) => {
    const { dataLen, scriptSigLen } = module.exports.extractScriptSigLen(input);
    return BigInt(41) + dataLen + scriptSigLen;
  },

  /**
   * @notice                Extracts the LE sequence bytes from an input
   * @dev                   Sequence is used for relative time locks
   * @param {Uint8Array}    input The LEGACY input
   * @returns {Uint8Array}  The sequence bytes (LE uint)
   */
  extractSequenceLELegacy: (input) => {
    const { dataLen, scriptSigLen } = module.exports.extractScriptSigLen(input);
    const length = 36 + 1 + Number(dataLen) + Number(scriptSigLen);
    return utils.safeSlice(input, length, length + 4);
  },

  /**
   * @notice                Extracts the sequence from the input
   * @dev                   Sequence is a 4-byte little-endian number
   * @param {Uint8Array}    input The LEGACY input
   * @returns {BigInt}      The sequence number
   */
  extractSequenceLegacy: (input) => {
    const leSeqence = module.exports.extractSequenceLELegacy(input);
    const beSequence = module.exports.reverseEndianness(leSeqence);
    return utils.bytesToUint(beSequence);
  },

  /**
   * @notice                Extracts the VarInt-prepended scriptSig from the input in a tx
   * @dev                   Will return hex"00" if passed a witness input
   * @param {Uint8Array}    input The LEGACY input
   * @returns {Uint8Array}  The length-prepended script sig
   */
  extractScriptSig: (input) => {
    const { dataLen, scriptSigLen } = module.exports.extractScriptSigLen(input);
    const length = 1 + Number(dataLen) + Number(scriptSigLen);
    return utils.safeSlice(input, 36, 36 + length);
  },

  /**
   * @notice                Determines the length of a scriptSig in an input
   * @dev                   Will return 0 if passed a witness input
   * @param {Uint8Array}    arr The LEGACY input
   * @returns {object}      The length of the script sig in object form
   */
  extractScriptSigLen: (arr) => {
    const varIntTag = utils.safeSlice(arr, 36, 37);
    const varIntDataLen = module.exports.determineVarIntDataLength(varIntTag[0]);
    let len = 0;
    if (varIntDataLen === 0) {
      [len] = varIntTag;
    } else {
      const varIntData = utils.safeSlice(arr, 37, 37 + varIntDataLen);
      len = utils.bytesToUint(module.exports.reverseEndianness(varIntData));
    }
    return { dataLen: BigInt(varIntDataLen), scriptSigLen: BigInt(len) };
  },


  /* ************* */
  /* Witness Input */
  /* ************* */

  /**
   * @notice                Extracts the LE sequence bytes from an input
   * @dev                   Sequence is used for relative time locks
   * @param {Uint8Array}    input The WITNESS input
   * @returns {Uint8Array}  The sequence bytes (LE uint)
   */
  extractSequenceLEWitness: input => utils.safeSlice(input, 37, 41),

  /**
   * @notice                Extracts the sequence from the input in a tx
   * @dev                   Sequence is a 4-byte little-endian number
   * @param {Uint8Array}    input The WITNESS input
   * @returns {BigInt}      The sequence number (big-endian u8a)
   */
  extractSequenceWitness: (input) => {
    const leSeqence = module.exports.extractSequenceLEWitness(input);
    const inputSequence = module.exports.reverseEndianness(leSeqence);
    return utils.bytesToUint(inputSequence);
  },

  /**
   * @notice                Extracts the outpoint from the input in a tx
   * @dev                   32 byte tx id with 4 byte index
   * @param {Uint8Array}    input The input
   * @returns {Uint8Array}  The outpoint (LE bytes of prev tx hash + LE bytes of prev tx index)
   */
  extractOutpoint: input => utils.safeSlice(input, 0, 36),

  /**
   * @notice                Extracts the outpoint tx id from an input
   * @dev                   32 byte tx id
   * @param {Uint8Array}    input The input
   * @returns {Uint8Array}  The tx id (little-endian bytes)
   */
  // TODO: no test, check against function that uses this
  extractInputTxIdLE: input => utils.safeSlice(input, 0, 32),

  /**
   * @notice                Extracts the outpoint index from an input
   * @dev                   32 byte tx id
   * @param {Uint8Array}    input The input
   * @returns {Uint8Array}  The tx id (big-endian bytes)
   */
  // TODO: no test, check against function that uses this
  extractInputTxId: (input) => {
    const leId = module.exports.extractInputTxIdLE(input);
    return module.exports.reverseEndianness(leId);
  },

  /**
   * @notice                Extracts the LE tx input index from the input in a tx
   * @dev                   4 byte tx index
   * @param {Uint8Array}    input The input
   * @returns {Uint8Array}  The tx index (little-endian bytes)
   */
  // TODO: no test, check against function that uses this
  extractTxIndexLE: input => utils.safeSlice(input, 32, 36),

  /**
   * @notice                Extracts the LE tx input index from the input in a tx
   * @dev                   4 byte tx index
   * @param {Uint8Array}    input The input
   * @returns {BigInt}      The tx index (big-endian uint)
   */
  // TODO: no test, check against function that uses this
  extractTxIndex: (input) => {
    const leIndex = module.exports.extractTxIndexLE(input);
    const beIndex = module.exports.reverseEndianness(leIndex);
    return utils.bytesToUint(beIndex);
  },

  /* ****** */
  /* Output */
  /* ****** */

  /**
   * @notice                Determines the length of an output
   * @dev                   5 types: WPKH, WSH, PKH, SH, and OP_RETURN
   * @param {Uint8Array}    output The output
   * @returns {number}      The length indicated by the prefix, error if invalid length
   */
  determineOutputLength: (output) => {
    const len = utils.safeSlice(output, 8, 9)[0];

    if (len > 0xfd) {
      throw new Error('Multi-byte VarInts not supported');
    }

    return BigInt(len) + BigInt(8 + 1); // 8 byte value, 1 byte for len itself
  },

  /**
   * @notice                Extracts the output at a given index in the TxIns vector
   * @dev                   Iterates over the vout. If you need to extract multiple,
   *                        write a custom function
   * @param {Uint8Array}    vout The _vout to extract from
   * @param {number}        index The 0-indexed location of the output to extract
   * @returns {Uint8Array}  The specified output
   */
  extractOutputAtIndex: (vout, index) => {
    let len;
    let remaining;
    let offset = BigInt(1);

    for (let i = 0; i <= index; i += 1) {
      remaining = utils.safeSlice(vout, offset, vout.length - 1);
      len = module.exports.determineOutputLength(remaining);
      if (i !== index) {
        offset += len;
      }
    }

    return utils.safeSlice(vout, offset, offset + len);
  },

  /**
   * @notice                Extracts the output script length
   * @dev                   Indexes the length prefix on the pk_script
   * @param {Uint8Array}    output The output
   * @returns {Uint8Array}  The 1 byte length prefix
   */
  extractOutputScriptLen: output => output[8],

  /**
   * @notice                Extracts the value bytes from the output in a tx
   * @dev                   Value is an 8-byte little-endian number
   * @param {Uint8Array}    output The output
   * @returns {Uint8Array}  The output value as LE bytes
   */
  extractValueLE: output => utils.safeSlice(output, 0, 8),

  /**
   * @notice                Extracts the value from the output in a tx
   * @dev                   Value is an 8-byte little-endian number
   * @param {Uint8Array}    output The output
   * @returns {Uint8Array}  The output value
   */
  extractValue: (output) => {
    const leValue = module.exports.extractValueLE(output);
    const beValue = module.exports.reverseEndianness(leValue);
    return utils.bytesToUint(beValue);
  },

  /**
   * @notice                Extracts the data from an op return output
   * @dev                   Errors if no data or not an op return
   * @param {Uint8Array}    output The output
   * @returns {Uint8Array}  Any data contained in the opreturn output, null if not an op return
   */
  extractOpReturnData: (output) => {
    if (!utils.typedArraysAreEqual(utils.safeSlice(output, 9, 10), new Uint8Array([106]))) {
      throw new Error('Malformatted data. Must be an op return.');
    }
    const dataLen = utils.safeSlice(output, 10, 11);
    return utils.safeSlice(output, 11, 11 + Number(utils.bytesToUint(dataLen)));
  },

  /**
   * @notice                Extracts the hash from the output script
   * @dev                   Determines type by the length prefix and validates format
   * @param {Uint8Array}    output The output
   * @returns {Uint8Array}  The hash committed to by the pk_script, or null for errors
   */
  extractHash: (output) => {
    const tag = utils.safeSlice(output, 8, 11);

    /* Witness Case */
    if (output[9] === 0) {
      const len = module.exports.extractOutputScriptLen(output) - 2;
      // Check for maliciously formatted witness outputs
      if (output[10] !== len) {
        throw new Error('Witness output maliciously formatted.');
      }
      return utils.safeSlice(output, 11, 11 + len);
    }

    /* P2PKH */
    if (utils.typedArraysAreEqual(tag, utils.deserializeHex('0x1976a9'))) {
      // Check for maliciously formatted p2pkh
      if (output[11] !== 0x14 || !utils.typedArraysAreEqual(utils.safeSlice(output, output.length - 2, output.length), utils.deserializeHex('0x88ac'))) {
        throw new Error('Maliciously formatted p2pkh.');
      }
      return utils.safeSlice(output, 12, 32);
    }

    /* P2SH */
    if (utils.typedArraysAreEqual(tag, utils.deserializeHex('0x17a914'))) {
      // Check for maliciously formatted p2sh
      if (utils.safeSlice(output, output.length - 1, output.length)[0] !== 0x87) {
        // return null;
        throw new Error('Maliciously formatted p2sh.');
      }
      return utils.safeSlice(output, 11, 31);
    }

    /* Abnormal Case */
    throw new Error('Nonstandard, OP_RETURN, or malformatted output');
  },

  /* ********** */
  /* Witness TX */
  /* ********** */

  /**
   * @notice                  Checks that the vin passed up is properly formatted
   * @dev                     Consider a vin with a valid vout in its scriptsig
   * @param {Uint8Array}      vin Raw bytes length-prefixed input vector
   * @returns {Boolean}       True if it represents a validly formatted vin
   */
  validateVin: (vin) => {
    let offset = BigInt(1);
    const vLength = BigInt(vin.length);
    const [nIns] = vin;

    // Not valid if it says there are too many or no inputs
    if (nIns >= 0xfd || nIns === 0) {
      return false;
    }

    for (let i = 0; i < nIns; i += 1) {
      // Grab the next input and determine its length.
      // Increase the offset by that much
      offset += module.exports.determineInputLength(utils.safeSlice(vin, offset));

      // Returns false if we jump past the end
      if (offset > vLength) {
        return false;
      }
    }

    // Returns false if we're not exactly at the end
    return offset === vLength;
  },

  /**
   * @notice                Checks that the vout passed up is properly formatted
   * @dev                   Consider a vin with a valid vout in its scriptsig
   * @param {Uint8Array}    vout Raw bytes length-prefixed output vector
   * @returns {Boolean}     True if it represents a validly formatted bout
   */
  validateVout: (vout) => {
    let offset = BigInt(1);
    const vLength = BigInt(vout.length);
    const [nOuts] = vout;

    // Not valid if it says there are too many or no inputs
    if (nOuts >= 0xfd || nOuts === 0) {
      return false;
    }

    for (let i = 0; i < nOuts; i += 1) {
      // Grab the next input and determine its length.
      // Increase the offset by that much
      offset += module.exports.determineOutputLength(utils.safeSlice(vout, offset));
    }

    // Returns false if we jump past the end
    if (offset > vLength) {
      return false;
    }

    // Returns false if we're not exactly at the end
    return offset === vLength;
  },

  /* ************ */
  /* Block Header */
  /* ************ */

  /**
   * @notice                Extracts the transaction merkle root from a block header
   * @dev                   Returns a the merkle root from a block header as a Uint8Array.
   * @param {Uint8Array}    header An 80-byte Bitcoin header
   * @returns {Uint8Array}  The merkle root (little-endian)
   */
  extractMerkleRootLE: header => utils.safeSlice(header, 36, 68),

  /**
   * @notice                Extracts the transaction merkle root from a block header
   * @dev                   Use verifyHash256Merkle to verify proofs with this root
   * @param {Uint8Array}    header An 80-byte Bitcoin header
   * @returns {number}      The serialized merkle root (big-endian)
   */
  extractMerkleRootBE: header => module.exports.reverseEndianness(
    module.exports.extractMerkleRootLE(header)
  ),

  /**
   * @notice                 Extracts the target from a block header
   * @dev                    Target is a 256 bit number encoded as a 3-byte mantissa
   *                         and 1 byte exponent
   * @param {Uint8Array}     header
   * @returns {BigInt}       The target threshold
   */
  extractTarget: (header) => {
    const m = utils.safeSlice(header, 72, 75);
    const e = BigInt(header[75]);

    const mantissa = utils.bytesToUint(module.exports.reverseEndianness(m));

    const exponent = e - BigInt(3);

    return mantissa * (BigInt(256) ** exponent);
  },

  /**
   * @notice                Calculate difficulty from the difficulty 1 target and current target
   * @dev                   Difficulty 1 is 0x1d00ffff on mainnet and testnet
   * @param {BigInt/number} target The current target
   * @returns {BigInt}      The block difficulty (bdiff)
   */
  calculateDifficulty: (target) => {
    let t = target;

    /* eslint-disable-next-line valid-typeof */
    if (typeof target !== 'bigint') {
      t = BigInt(target);
    }
    return module.exports.DIFF_ONE_TARGET / t;
  },

  /**
   * @notice                Extracts the previous block's hash from a block header
   * @dev                   Block headers do NOT include block number :(
   * @param {Uint8Array}    header An 80-byte Bitcoin header
   * @returns {Uint8Array}  The previous block's hash (little-endian)
   */
  extractPrevBlockLE: header => utils.safeSlice(header, 4, 36),

  /**
   *  @notice               Extracts the previous block's hash from a block header
   * @dev                   Block headers do NOT include block number :(
   * @param {Uint8Array}    header The header
   * @returns {Uint8Array}  The previous block's hash (big-endian)
   */
  extractPrevBlockBE: header => module.exports.reverseEndianness(
    module.exports.extractPrevBlockLE(header)
  ),

  /**
   * @notice                Extracts the timestamp from a block header
   * @dev                   Time is not 100% reliable
   * @param {Uint8Array}    header The header
   * @returns {Uint8Array}  The timestamp (little-endian bytes)
   */
  extractTimestampLE: header => utils.safeSlice(header, 68, 72),

  /**
   * @notice                Extracts the timestamp from a block header
   * @dev                   Time is not 100% reliable
   * @param {Uint8Array}    header The header
   * @returns {BigInt}      The timestamp (uint)
   */
  extractTimestamp: header => utils.bytesToUint(
    module.exports.reverseEndianness(module.exports.extractTimestampLE(header))
  ),

  /**
   * @notice                Extracts the expected difficulty from a block header
   * @dev                   Does NOT verify the work
   * @param {Uint8Array}    header The header
   * @returns {BigInt}      The difficulty as an integer
   */
  extractDifficulty: header => module.exports.calculateDifficulty(
    module.exports.extractTarget(header)
  ),

  /**
   * @notice                Concatenates and hashes two inputs for merkle proving
   * @param {Uint8Array}    a The first hash
   * @param {Uint8Array}    b The second hash
   * @returns {Uint8Array}  The double-sha256 of the concatenated hashes
   */
  hash256MerkleStep: (a, b) => module.exports.hash256(utils.concatUint8Arrays([a, b])),

  /**
   * @notice                Verifies a Bitcoin-style merkle tree
   * @dev                   Leaves are 1-indexed.
   * @param {Uin8Array}     proof The proof. Tightly packed LE sha256 hashes.
   *                        The last hash is the root
   * @param {Number}        index The index of the leaf
   * @returns {Boolean}     True if the proof is value, else false
   */
  verifyHash256Merkle: (proof, index) => {
    let idx = index;
    const proofLength = proof.length;

    // Not an even number of hashes
    if (proofLength % 32 !== 0) {
      return false;
    }

    // Special case for coinbase-only blocks
    if (proofLength === 32) {
      return true;
    }

    // Should never occur
    if (proofLength === 64) {
      return false;
    }

    const root = utils.safeSlice(proof, (proofLength - 32), proofLength);
    let current = utils.safeSlice(proof, 0, 32);
    const length = (proofLength / 32) - 1;

    for (let i = 1; i < length; i += 1) {
      const next = utils.safeSlice(proof, (i * 32), ((i * 32) + 32));

      if (idx % 2 === 1) {
        current = module.exports.hash256MerkleStep(next, current);
      } else {
        current = module.exports.hash256MerkleStep(current, next);
      }
      idx >>= 1;
    }
    return utils.typedArraysAreEqual(current, root);
  },

  /**
   * @notice                Performs the bitcoin difficulty retarget
   * @dev                   Implements the Bitcoin algorithm precisely
   * @param {BigInt}        previousTarget The target of the previous period
   * @param {number}        firstTimestamp The timestamp of the first block in the difficulty period
   * @param {number}        secondTimestamp The timestamp of the last block in the difficulty period
   * @returns {BigInt}      The new period's target threshold
   */
  retargetAlgorithm: (previousTarget, firstTimestamp, secondTimestamp) => {
    let elapsedTime = BigInt(secondTimestamp - firstTimestamp);
    const rp = module.exports.RETARGET_PERIOD;
    const lowerBound = rp / BigInt(4);
    const upperBound = rp * BigInt(4);

    // Normalize ratio to factor of 4 if very long or very short
    if (elapsedTime < lowerBound) {
      elapsedTime = lowerBound;
    }
    if (elapsedTime > upperBound) {
      elapsedTime = upperBound;
    }

    return previousTarget * elapsedTime / module.exports.RETARGET_PERIOD;
  }
};<|MERGE_RESOLUTION|>--- conflicted
+++ resolved
@@ -104,13 +104,8 @@
     let len = 0;
     let offset = BigInt(1);
 
-<<<<<<< HEAD
-    for (let i = 0; i <= index; i ++) {
-      let remaining = utils.safeSlice(vinArr, offset, vinArr.length);
-=======
     for (let i = 0; i <= index; i += 1) {
-      const remaining = utils.safeSlice(vinArr, offset, vinArr.length - 1);
->>>>>>> ea1a0c82
+      const remaining = utils.safeSlice(vinArr, offset, vinArr.length);
       len = module.exports.determineInputLength(remaining);
       if (i !== index) {
         offset += len;
@@ -304,7 +299,7 @@
     let offset = BigInt(1);
 
     for (let i = 0; i <= index; i += 1) {
-      remaining = utils.safeSlice(vout, offset, vout.length - 1);
+      remaining = utils.safeSlice(vout, offset, vout.length);
       len = module.exports.determineOutputLength(remaining);
       if (i !== index) {
         offset += len;

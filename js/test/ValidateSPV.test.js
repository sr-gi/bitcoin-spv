--- conflicted
+++ resolved
@@ -7,17 +7,6 @@
 const { assert } = chai;
 
 const vectorObj = JSON.parse(JSON.stringify(vectors));
-<<<<<<< HEAD
-utils.updateJson(vectorObj);
-
-const {
-  EMPTY,
-  HEADER,
-  HEADER_ERR,
-  OUTPUT_TYPE,
-  PARSE_INPUT,
-  OP_RETURN
-=======
 utils.parseJson(vectorObj);
 
 const {
@@ -31,7 +20,6 @@
   validateHeaderChainError,
   validateHeaderWork,
   validateHeaderPrevHash
->>>>>>> a4f3003d
 } = vectorObj;
 
 describe('ValidateSPV', () => {
@@ -63,46 +51,6 @@
   });
 
   describe('#parseInput', () => {
-<<<<<<< HEAD
-    const sequence = BigInt(PARSE_INPUT.SEQUENCE);
-    const index = BigInt(PARSE_INPUT.INDEX);
-    const outpointTxId = PARSE_INPUT.OUTPOINT_TX_ID;
-
-    it('returns the tx input sequence and outpoint', () => {
-      const txIn = ValidateSPV.parseInput(PARSE_INPUT.INPUT);
-
-      assert.equal(txIn.sequence, sequence);
-      assert.isTrue(utils.typedArraysAreEqual(txIn.inputId, outpointTxId));
-      assert.equal(txIn.inputIndex, index);
-      assert.equal(txIn.inputType, INPUT_TYPES.WITNESS);
-    });
-
-    it('handles Legacy inputs', () => {
-      const txIn = ValidateSPV.parseInput(PARSE_INPUT.LEGACY_INPUT);
-
-      assert.equal(txIn.sequence, sequence);
-      assert.isTrue(utils.typedArraysAreEqual(txIn.inputId, outpointTxId));
-      assert.equal(txIn.inputIndex, index);
-      assert.equal(txIn.inputType, INPUT_TYPES.LEGACY);
-    });
-
-    it('handles p2wpkh-via-p2sh compatibility inputs', () => {
-      const txIn = ValidateSPV.parseInput(PARSE_INPUT.COMPATIBILITY_WPKH_INPUT);
-
-      assert.equal(txIn.sequence, sequence);
-      assert.isTrue(utils.typedArraysAreEqual(txIn.inputId, outpointTxId));
-      assert.equal(txIn.inputIndex, index);
-      assert.equal(txIn.inputType, INPUT_TYPES.COMPATIBILITY);
-    });
-
-    it('handles p2wsh-via-p2sh compatibility inputs', () => {
-      const txIn = ValidateSPV.parseInput(PARSE_INPUT.COMPATIBILITY_WSH_INPUT);
-
-      assert.equal(txIn.sequence, sequence);
-      assert.isTrue(utils.typedArraysAreEqual(txIn.inputId, outpointTxId));
-      assert.equal(txIn.inputIndex, index);
-      assert.equal(txIn.inputType, INPUT_TYPES.COMPATIBILITY);
-=======
     it('returns the tx input sequence and outpoint', () => {
       for (let i = 0; i < parseInput.length; i += 1) {
         const txIn = ValidateSPV.parseInput(parseInput[i].input);
@@ -115,65 +63,10 @@
         assert.strictEqual(txIn.inputIndex, BigInt(index));
         assert.strictEqual(txIn.inputType, BigInt(type));
       }
->>>>>>> a4f3003d
     });
   });
 
   describe('#parseOutput', () => {
-<<<<<<< HEAD
-    it('returns the tx output value, output type, and payload for an OP_RETURN output', () => {
-      const opReturnTxOut = ValidateSPV.parseOutput(OP_RETURN.INDEXED_OUTPUTS[1].OUTPUT);
-
-      assert.equal(opReturnTxOut.value, OP_RETURN.INDEXED_OUTPUTS[1].VALUE);
-      assert.equal(opReturnTxOut.outputType, utils.OUTPUT_TYPES.OP_RETURN);
-      assert.isTrue(
-        utils.typedArraysAreEqual(
-          opReturnTxOut.payload,
-          OP_RETURN.INDEXED_OUTPUTS[1].PAYLOAD
-        )
-      );
-    });
-
-    it('returns the tx output value, output type, and payload for an WPKH output', () => {
-      const wpkhOutput = ValidateSPV.parseOutput(OUTPUT_TYPE.WPKH.OUTPUT);
-
-      assert.equal(wpkhOutput.value, BigInt(OUTPUT_TYPE.WPKH.VALUE));
-      assert.equal(wpkhOutput.outputType, utils.OUTPUT_TYPES.WPKH);
-      assert.isTrue(utils.typedArraysAreEqual(wpkhOutput.payload, OUTPUT_TYPE.WPKH.PAYLOAD));
-    });
-
-    it('returns the tx output value, output type, and payload for an WSH output', () => {
-      const wshOutput = ValidateSPV.parseOutput(OUTPUT_TYPE.WSH.OUTPUT);
-
-      assert.equal(wshOutput.value, BigInt(OUTPUT_TYPE.WSH.VALUE));
-      assert.equal(wshOutput.outputType, utils.OUTPUT_TYPES.WSH);
-      assert.isTrue(utils.typedArraysAreEqual(wshOutput.payload, OUTPUT_TYPE.WSH.PAYLOAD));
-    });
-
-    it('shows non-standard if the tx output type is not identifiable', () => {
-      // Changes 0x6a (OP_RETURN) to 0x7a to create error
-      const nonstandardOutput = ValidateSPV.parseOutput(OUTPUT_TYPE.NONSTANDARD);
-
-      assert.equal(BigInt(0), nonstandardOutput.value);
-      assert.equal(nonstandardOutput.outputType, utils.OUTPUT_TYPES.NONSTANDARD);
-      assert.isTrue(utils.typedArraysAreEqual(nonstandardOutput.payload, new Uint8Array([])));
-    });
-
-    it('returns the tx output value, output type, and payload for an SH output', () => {
-      const shOutput = ValidateSPV.parseOutput(OUTPUT_TYPE.SH.OUTPUT);
-
-      assert.equal(shOutput.value, BigInt(OUTPUT_TYPE.SH.VALUE));
-      assert.equal(shOutput.outputType, utils.OUTPUT_TYPES.SH);
-      assert.isTrue(utils.typedArraysAreEqual(shOutput.payload, OUTPUT_TYPE.SH.PAYLOAD));
-    });
-
-    it('returns the tx output value, output type, and payload for an PKH output', () => {
-      const pkhOutput = ValidateSPV.parseOutput(OUTPUT_TYPE.PKH.OUTPUT);
-
-      assert.equal(pkhOutput.value, BigInt(OUTPUT_TYPE.PKH.VALUE));
-      assert.equal(pkhOutput.outputType, utils.OUTPUT_TYPES.PKH);
-      assert.isTrue(utils.typedArraysAreEqual(pkhOutput.payload, OUTPUT_TYPE.PKH.PAYLOAD));
-=======
     it('returns the tx output value, output type, and payload for an output', () => {
       for (let i = 0; i < parseOutput.length; i += 1) {
         const output = parseOutput[i].input;
@@ -185,35 +78,12 @@
         assert.strictEqual(TxOut.outputType, utils.OUTPUT_TYPES[type]);
         assert.isTrue(utils.typedArraysAreEqual(TxOut.payload, payload));
       }
->>>>>>> a4f3003d
     });
   });
 
   describe('#parseHeader', () => {
     it('returns the header digest, version, prevHash, merkleRoot, timestamp, target, and nonce',
       () => {
-<<<<<<< HEAD
-        const validHeader = ValidateSPV.parseHeader(
-          OP_RETURN.INDEXED_HEADERS[0].HEADER
-        );
-
-        assert.isTrue(
-          utils.typedArraysAreEqual(validHeader.digest, OP_RETURN.INDEXED_HEADERS[0].DIGEST_BE)
-        );
-        assert.equal(validHeader.version, OP_RETURN.INDEXED_HEADERS[0].VERSION);
-        assert.isTrue(
-          utils.typedArraysAreEqual(validHeader.prevHash, OP_RETURN.INDEXED_HEADERS[0].PREV_HASH_LE)
-        );
-        assert.isTrue(
-          utils.typedArraysAreEqual(
-            validHeader.merkleRoot,
-            OP_RETURN.INDEXED_HEADERS[0].MERKLE_ROOT_LE
-          )
-        );
-        assert.equal(validHeader.timestamp, OP_RETURN.INDEXED_HEADERS[0].TIMESTAMP);
-        assert.equal(validHeader.target, OP_RETURN.INDEXED_HEADERS[0].TARGET);
-        assert.equal(validHeader.nonce, OP_RETURN.INDEXED_HEADERS[0].NONCE);
-=======
         for (let i = 0; i < parseHeader.length; i += 1) {
           const validHeader = ValidateSPV.parseHeader(parseHeader[0].input);
           const {
@@ -228,7 +98,6 @@
           assert.strictEqual(validHeader.target, BigInt(utils.bytesToUint(target)));
           assert.strictEqual(validHeader.nonce, BigInt(nonce));
         }
->>>>>>> a4f3003d
       });
 
     it('throws error if input header is not valid', () => {

--- conflicted
+++ resolved
@@ -1,24 +1,11 @@
 /* global BigInt describe it */
 import * as chai from 'chai';
-<<<<<<< HEAD
-import * as utils from '../utils/utils';
-import * as vectors from '../../testVectors.json';
-
-const vectorObj = JSON.parse(JSON.stringify(vectors));
-utils.updateJson(vectorObj);
-
-const {
-  LAST_BYTES,
-  REVERSE_ENDIANNESS,
-  LARGE_BYTES,
-  HASH
-=======
 import * as utils from '../src/utils';
 import * as vectors from '../../testVectors.json';
 // import { type } from 'os';
 
 const vectorObj = JSON.parse(JSON.stringify(vectors));
-utils.parseJson(vectorObj);
+utils.updateJson(vectorObj);
 
 const {
   lastBytes,
@@ -31,7 +18,6 @@
   typedArraysAreEqualError,
   safeSlice,
   safeSliceError
->>>>>>> a4f3003d
 } = vectorObj;
 
 const { assert } = chai;
@@ -39,19 +25,6 @@
 describe('utils', () => {
   describe('#lastBytes', () => {
     it('gets the last bytes correctly', () => {
-<<<<<<< HEAD
-      const res = utils.lastBytes(LAST_BYTES.INPUT, 2);
-      const arraysAreEqual = utils.typedArraysAreEqual(res, LAST_BYTES.OUTPUT);
-      assert.isTrue(arraysAreEqual);
-    });
-
-    it('errors if slice is larger than the bytearray', () => {
-      try {
-        utils.lastBytes(new Uint8Array([0]), 2);
-        assert(false, 'expected an errror');
-      } catch (e) {
-        assert.include(e.message, 'Slice must not use negative indexes');
-=======
       for (let i = 0; i < lastBytes.length; i += 1) {
         const res = utils.lastBytes(lastBytes[i].input.bytes, lastBytes[i].input.num);
         const arraysAreEqual = utils.typedArraysAreEqual(res, lastBytes[i].output);
@@ -67,75 +40,33 @@
         } catch (e) {
           assert.include(e.message, lastBytesError[i].errorMessage);
         }
->>>>>>> a4f3003d
       }
     });
   });
 
   describe('reverseEndianness', () => {
     it('reverses endianness', () => {
-<<<<<<< HEAD
-      let res;
-      let arraysAreEqual;
-
-      res = utils.reverseEndianness(REVERSE_ENDIANNESS[0].BE);
-      arraysAreEqual = utils.typedArraysAreEqual(res, REVERSE_ENDIANNESS[0].LE);
-      assert.isTrue(arraysAreEqual);
-
-      res = utils.reverseEndianness(REVERSE_ENDIANNESS[1].BE);
-      arraysAreEqual = utils.typedArraysAreEqual(res, REVERSE_ENDIANNESS[1].LE);
-      assert.isTrue(arraysAreEqual);
-=======
       for (let i = 0; i < reverseEndianness.length; i += 1) {
         const res = utils.reverseEndianness(reverseEndianness[i].input);
         const arraysAreEqual = utils.typedArraysAreEqual(res, reverseEndianness[i].output);
         assert.isTrue(arraysAreEqual);
       }
->>>>>>> a4f3003d
     });
   });
 
   describe('#bytesToUint', () => {
     it('converts big-endian bytes to integers', () => {
-<<<<<<< HEAD
-      let res = utils.bytesToUint(new Uint8Array([0]));
-      assert.equal(res, BigInt(0));
-
-      res = utils.bytesToUint(new Uint8Array([255]));
-      assert.equal(res, BigInt(255));
-
-      res = utils.bytesToUint(new Uint8Array([0, 255]));
-      assert.equal(res, BigInt(255));
-
-      res = utils.bytesToUint(new Uint8Array([255, 0]));
-      assert.equal(res, BigInt(65280));
-
-      res = utils.bytesToUint(new Uint8Array([1]));
-      assert.equal(res, BigInt(1));
-
-      res = utils.bytesToUint(new Uint8Array([0, 1]));
-      assert.equal(res, BigInt(1));
-
-      res = utils.bytesToUint(new Uint8Array([1, 0]));
-      assert.equal(res, BigInt(256));
-=======
       let res;
       for (let i = 0; i < bytesToUint.length; i += 1) {
         res = utils.bytesToUint(bytesToUint[i].input);
         assert.strictEqual(res, BigInt(bytesToUint[i].output));
       }
->>>>>>> a4f3003d
 
       // special case:
       // max uint256: (2^256)-1
-<<<<<<< HEAD
-      res = utils.bytesToUint(LARGE_BYTES);
-      assert.equal(res, BigInt('115792089237316195423570985008687907853269984665640564039457584007913129639935'));
-=======
       res = utils.bytesToUint(utils.deserializeHex(`0x${'ff'.repeat(32)}`));
       // cannot store this value in JSON and have it test meaningfully
       assert.strictEqual(res, BigInt('115792089237316195423570985008687907853269984665640564039457584007913129639935'));
->>>>>>> a4f3003d
     });
   });
 
@@ -206,46 +137,21 @@
 
   describe('#sha256', () => {
     it('returns a sha256 hash', () => {
-<<<<<<< HEAD
-      let res;
-      let arraysAreEqual;
-      res = utils.sha256(HASH.SHA_256[0].PRE_IMAGE);
-      arraysAreEqual = utils.typedArraysAreEqual(res, HASH.SHA_256[0].DIGEST);
-      assert.isTrue(arraysAreEqual);
-
-      res = utils.sha256(new Uint8Array([]));
-      arraysAreEqual = utils.typedArraysAreEqual(res, HASH.SHA_256[1].DIGEST);
-      assert.isTrue(arraysAreEqual);
-=======
       for (let i = 0; i < sha256.length; i += 1) {
         const res = utils.sha256(sha256[i].input);
         const arraysAreEqual = utils.typedArraysAreEqual(res, sha256[i].output);
         assert.isTrue(arraysAreEqual);
       }
->>>>>>> a4f3003d
     });
   });
 
   describe('#ripemd160', () => {
     it('returns a ripemd160 hash', () => {
-<<<<<<< HEAD
-      let res;
-      let arraysAreEqual;
-
-      res = utils.ripemd160(new Uint8Array([0]));
-      arraysAreEqual = utils.typedArraysAreEqual(res, HASH.RIPEMD_160[0].DIGEST);
-      assert.isTrue(arraysAreEqual);
-
-      res = utils.ripemd160(HASH.RIPEMD_160[1].PRE_IMAGE);
-      arraysAreEqual = utils.typedArraysAreEqual(res, HASH.RIPEMD_160[1].DIGEST);
-      assert.isTrue(arraysAreEqual);
-=======
       for (let i = 0; i < ripemd160.length; i += 1) {
         const res = utils.ripemd160(ripemd160[i].input);
         const arraysAreEqual = utils.typedArraysAreEqual(res, ripemd160[i].output);
         assert.isTrue(arraysAreEqual);
       }
->>>>>>> a4f3003d
     });
   });
 

/* global it describe BigInt */
import * as chai from 'chai';
import * as utils from '../src/utils';
import * as BTCUtils from '../src/BTCUtils';
import * as vectors from '../../testVectors.json';

const vectorObj = JSON.parse(JSON.stringify(vectors));
utils.updateJSON(vectorObj);

const {
  extractOutpoint,
  hash160,
  hash256,
  hash256MerkleStep,
  extractSequenceLEWitness,
  extractSequenceWitness,
  extractSequenceLELegacy,
  extractSequenceLegacy,
  extractOutputScriptLen,
  extractHash,
  extractHashError,
  extractOpReturnData,
  extractOpReturnDataError,
  extractInputAtIndex,
  extractInputAtIndexError,
  isLegacyInput,
  extractValueLE,
  extractValue,
  extractInputTxIdLE,
  extractTxIndexLE,
  extractTxIndex,
  determineInputLength,
  extractScriptSig,
  extractScriptSigLen,
  validateVin,
  validateVout,
  determineOutputLength,
  determineOutputLengthError,
  extractOutputAtIndex,
  extractOutputAtIndexError,
  extractTarget,
  extractTimestamp,
  verifyHash256Merkle,
  determineVarIntDataLength,
  parseVarInt,
  retargetAlgorithm,
  calculateDifficultyError
} = vectorObj;

const { assert } = chai;

describe('BTCUtils', () => {
  it('implements bitcoin\'s hash160', () => {
    for (let i = 0; i < hash160.length; i += 1) {
      const res = BTCUtils.hash160(hash160[i].input);
      const arraysAreEqual = utils.typedArraysAreEqual(res, hash160[i].output);
      assert.isTrue(arraysAreEqual);
    }
  });

  it('implements bitcoin\'s hash256', () => {
    for (let i = 0; i < hash256.length; i += 1) {
      const res = BTCUtils.hash256(hash256[i].input);
      const arraysAreEqual = utils.typedArraysAreEqual(res, hash256[i].output);
      assert.isTrue(arraysAreEqual);
    }
  });

  it('implements hash256MerkleStep', () => {
    for (let i = 0; i < hash256MerkleStep.length; i += 1) {
      const res = BTCUtils.hash256MerkleStep(
        hash256MerkleStep[i].input[0],
        hash256MerkleStep[i].input[1]
      );
      const arraysAreEqual = utils.typedArraysAreEqual(res, hash256MerkleStep[i].output);
      assert.isTrue(arraysAreEqual);
    }
  });

  it('extracts a sequence from a witness input as LE and int', () => {
    for (let i = 0; i < extractSequenceLEWitness.length; i += 1) {
      const res = BTCUtils.extractSequenceLEWitness(extractSequenceLEWitness[i].input);
      const arraysAreEqual = utils.typedArraysAreEqual(res, extractSequenceLEWitness[i].output);
      assert.isTrue(arraysAreEqual);
    }

    for (let i = 0; i < extractSequenceWitness.length; i += 1) {
      const res = BTCUtils.extractSequenceWitness(extractSequenceWitness[i].input);
      assert.strictEqual(res, BigInt(extractSequenceWitness[i].output));
    }
  });

  it('extracts a sequence from a legacy input as LE and int', () => {
    for (let i = 0; i < extractSequenceLELegacy.length; i += 1) {
      const res = BTCUtils.extractSequenceLELegacy(extractSequenceLELegacy[i].input);
      const arraysAreEqual = utils.typedArraysAreEqual(res, extractSequenceLELegacy[i].output);
      assert.isTrue(arraysAreEqual);
    }

    for (let i = 0; i < extractSequenceLegacy.length; i += 1) {
      const res = BTCUtils.extractSequenceLegacy(extractSequenceLegacy[i].input);
      assert.strictEqual(res, BigInt(extractSequenceLegacy[i].output));
    }
  });

  it('extracts an outpoint as bytes', () => {
    for (let i = 0; i < extractOutpoint.length; i += 1) {
      const res = BTCUtils.extractOutpoint(extractOutpoint[i].input);
      const arraysAreEqual = utils.typedArraysAreEqual(res, extractOutpoint[i].output);
      assert.isTrue(arraysAreEqual);
    }
  });

  /* Witness Output */
  it('extracts the length of the output script', () => {
    for (let i = 0; i < extractOutputScriptLen.length; i += 1) {
      const res = BTCUtils.extractOutputScriptLen(extractOutputScriptLen[i].input);
      assert.strictEqual(res, extractOutputScriptLen[i].output);
    }
  });

  it('extracts the hash from an output', () => {
    for (let i = 0; i < extractHash.length; i += 1) {
      const res = BTCUtils.extractHash(extractHash[i].input);
      const arraysAreEqual = utils.typedArraysAreEqual(res, extractHash[i].output);
      assert.isTrue(arraysAreEqual);
    }

    for (let i = 0; i < extractHashError.length; i += 1) {
      try {
        BTCUtils.extractHash(extractHashError[i].input);
        assert(false, 'expected an error');
      } catch (e) {
        assert.include(e.message, extractHashError[i].jsError);
      }
    }
  });

  it('extracts the value as LE and int', () => {
    for (let i = 0; i < extractValueLE.length; i += 1) {
      const res = BTCUtils.extractValueLE(extractValueLE[i].input);
      const arraysAreEqual = utils.typedArraysAreEqual(res, extractValueLE[i].output);
      assert.isTrue(arraysAreEqual);
    }

    for (let i = 0; i < extractValue.length; i += 1) {
      const res = BTCUtils.extractValue(extractValue[i].input);
      assert.strictEqual(res, BigInt(extractValue[i].output));
    }
  });

  it('extracts op_return data blobs', () => {
    for (let i = 0; i < extractOpReturnData.length; i += 1) {
      const res = BTCUtils.extractOpReturnData(extractOpReturnData[i].input);
      const arraysAreEqual = utils.typedArraysAreEqual(res, extractOpReturnData[i].output);
      assert.isTrue(arraysAreEqual);
    }

    for (let i = 0; i < extractOpReturnDataError.length; i += 1) {
      try {
        BTCUtils.extractOpReturnData(extractOpReturnDataError[i].input);
        assert(false, 'expected an error');
      } catch (e) {
        const errorMessage = extractOpReturnDataError[i].jsError
          ? extractOpReturnDataError[i].jsError : extractOpReturnDataError[i].jsError;
        assert.include(e.message, errorMessage);
      }
    }
  });

  it('extracts inputs at specified indices', () => {
    for (let i = 0; i < extractInputAtIndex.length; i += 1) {
      const res = BTCUtils.extractInputAtIndex(
        extractInputAtIndex[i].input.vin,
        extractInputAtIndex[i].input.index
      );
      const arraysAreEqual = utils.typedArraysAreEqual(res, extractInputAtIndex[i].output);
      assert.isTrue(arraysAreEqual);
    }

    try {
      BTCUtils.extractInputAtIndex(
        extractInputAtIndexError[0].input.vin,
        extractInputAtIndexError[0].input.index
      );
      assert(false, 'expected an error');
    } catch (e) {
<<<<<<< HEAD
      const { errorMessage } = extractInputAtIndexError[0];
=======
      const errorMessage = extractInputAtIndexError[0].jsError;
>>>>>>> bb267359
      assert.include(e.message, errorMessage);
    }
  });

  it('sorts legacy from witness inputs', () => {
    for (let i = 0; i < isLegacyInput.length; i += 1) {
      const res = BTCUtils.isLegacyInput(isLegacyInput[i].input);
      assert.strictEqual(res, isLegacyInput[i].output);
    }
  });

  it('determines input length', () => {
    for (let i = 0; i < determineInputLength.length; i += 1) {
      const res = BTCUtils.determineInputLength(determineInputLength[i].input);
      assert.strictEqual(res, BigInt(determineInputLength[i].output));
    }
  });

  it('extracts the scriptSig from inputs', () => {
    for (let i = 0; i < extractScriptSig.length; i += 1) {
      const res = BTCUtils.extractScriptSig(extractScriptSig[i].input);
      const arraysAreEqual = utils.typedArraysAreEqual(res, extractScriptSig[i].output);
      assert.isTrue(arraysAreEqual);
    }
  });

  it('extracts the length of the VarInt and scriptSig from inputs', () => {
    for (let i = 0; i < extractScriptSigLen.length; i += 1) {
      const res = BTCUtils.extractScriptSigLen(extractScriptSigLen[i].input);
      assert.strictEqual(res.dataLength, BigInt(extractScriptSigLen[i].output[0]));
      assert.strictEqual(res.scriptSigLen, BigInt(extractScriptSigLen[i].output[1]));
    }
  });

  it('validates vin length based on stated size', () => {
    for (let i = 0; i < validateVin.length; i += 1) {
      const res = BTCUtils.validateVin(validateVin[i].input);
      assert.strictEqual(res, validateVin[i].output);
    }
  });

  it('validates vout length based on stated size', () => {
    for (let i = 0; i < validateVout.length; i += 1) {
      const res = BTCUtils.validateVout(validateVout[i].input);
      assert.strictEqual(res, validateVout[i].output);
    }
  });

  it('determines output length properly', () => {
    for (let i = 0; i < determineOutputLength.length; i += 1) {
      const res = BTCUtils.determineOutputLength(determineOutputLength[i].input);
      assert.strictEqual(res, BigInt(determineOutputLength[i].output));
    }

    for (let i = 0; i < determineOutputLengthError.length; i += 1) {
      try {
        BTCUtils.determineOutputLength(determineOutputLengthError[i].input);
        assert(false, 'Expected an error');
      } catch (e) {
        assert.include(e.message, determineOutputLengthError[i].jsError);
      }
    }
  });

  it('extracts outputs at specified indices', () => {
    for (let i = 0; i < extractOutputAtIndex.length; i += 1) {
      const res = BTCUtils.extractOutputAtIndex(
        extractOutputAtIndex[i].input.vout,
        extractOutputAtIndex[i].input.index
      );
      const arraysAreEqual = utils.typedArraysAreEqual(res, extractOutputAtIndex[i].output);
      assert.isTrue(arraysAreEqual);
    }

    try {
      BTCUtils.extractOutputAtIndex(
        extractOutputAtIndexError[2].input.vout,
        extractOutputAtIndexError[2].input.index
      );
      assert(false, 'Expected an error');
    } catch (e) {
      assert.include(e.message, extractOutputAtIndexError[2].jsError);
    }
  });

  it('extracts the target from a header', () => {
    const res = BTCUtils.extractTarget(extractTarget[0].input);
    assert.strictEqual(res, utils.bytesToUint(extractTarget[0].output));
  });

  it('extracts a timestamp from a header', () => {
    for (let i = 0; i < extractTimestamp.length; i += 1) {
      const res = BTCUtils.extractTimestamp(extractTimestamp[i].input);
      assert.strictEqual(res, BigInt(extractTimestamp[i].output));
    }
  });

  it('verifies a bitcoin merkle root', () => {
    for (let i = 0; i < verifyHash256Merkle.length; i += 1) {
      const res = BTCUtils.verifyHash256Merkle(
        verifyHash256Merkle[i].input.proof,
        verifyHash256Merkle[i].input.index // 0-indexed
      );
      assert.strictEqual(res, verifyHash256Merkle[i].output);
    }
  });

  it('determines VarInt data lengths correctly', () => {
    for (let i = 0; i < determineVarIntDataLength.length; i += 1) {
      const res = BTCUtils.determineVarIntDataLength(determineVarIntDataLength[i].input);
      assert.strictEqual(res, determineVarIntDataLength[i].output);
    }
  });

  it('parses VarInts', () => {
    for (let i = 0; i < parseVarInt.length; i += 1) {
      const res = BTCUtils.parseVarInt(parseVarInt[i].input);
      assert.strictEqual(res.dataLength, BigInt(parseVarInt[i].output[0]));
      assert.strictEqual(res.number, BigInt(parseVarInt[i].output[1]));
    }

    // checks overrun
    try {
      BTCUtils.parseVarInt([0xff]);
      assert(false, 'expected an error');
    } catch (e) {
      assert.include(e.message, 'Read overrun during VarInt parsing');
    }
  });

  it('calculates consensus-correct retargets', () => {
    let firstTimestamp;
    let secondTimestamp;
    let previousTarget;
    let expectedNewTarget;
    let res;
    for (let i = 0; i < retargetAlgorithm.length; i += 1) {
      firstTimestamp = retargetAlgorithm[i].input[0].timestamp;
      secondTimestamp = retargetAlgorithm[i].input[1].timestamp;
      previousTarget = BTCUtils.extractTarget(
        retargetAlgorithm[i].input[1].hex
      );
      expectedNewTarget = BTCUtils.extractTarget(
        retargetAlgorithm[i].input[2].hex
      );
      res = BTCUtils.retargetAlgorithm(previousTarget, firstTimestamp, secondTimestamp);
      // this converts our full-length target into truncated block target
      assert.strictEqual(res & expectedNewTarget, expectedNewTarget);

      secondTimestamp = firstTimestamp + 5 * 2016 * 10 * 60; // longer than 4x
      res = BTCUtils.retargetAlgorithm(previousTarget, firstTimestamp, secondTimestamp);
      assert.strictEqual(res / BigInt(4) & previousTarget, previousTarget);

      secondTimestamp = firstTimestamp + 2016 * 10 * 14; // shorter than 1/4x
      res = BTCUtils.retargetAlgorithm(previousTarget, firstTimestamp, secondTimestamp);
      assert.strictEqual(res * BigInt(4) & previousTarget, previousTarget);
    }
  });

  it('extracts difficulty from a header', () => {
    let actual;
    let expected;
    for (let i = 0; i < retargetAlgorithm.length; i += 1) {
      actual = BTCUtils.extractDifficulty(retargetAlgorithm[i].input[0].hex);
      expected = BigInt(retargetAlgorithm[i].input[0].difficulty);
      assert.strictEqual(actual, expected);

      actual = BTCUtils.extractDifficulty(retargetAlgorithm[i].input[1].hex);
      expected = BigInt(retargetAlgorithm[i].input[1].difficulty);
      assert.strictEqual(actual, expected);

      actual = BTCUtils.extractDifficulty(retargetAlgorithm[i].input[2].hex);
      expected = BigInt(retargetAlgorithm[i].input[2].difficulty);
      assert.strictEqual(actual, expected);
    }
  });

  describe('#calculateDifficulty', () => {
    it('throws error if passed the wrong type', () => {
      for (let i = 0; i < calculateDifficultyError.length; i += 1) {
        try {
          BTCUtils.calculateDifficulty(calculateDifficultyError[i].input);
          assert(false, 'expected an error');
        } catch (e) {
          assert.include(e.message, calculateDifficultyError[i].jsError);
        }
      }
    });
  });

  describe('#extractInputTxIdLE', () => {
    it('extracts the oupoint index from an input', () => {
      let res;
      let equalArrays;
      for (let i = 0; i < extractInputTxIdLE.length; i += 1) {
        res = BTCUtils.extractInputTxIdLE(extractInputTxIdLE[i].input);
        equalArrays = utils.typedArraysAreEqual(res, extractInputTxIdLE[i].output);
        assert.isTrue(equalArrays);
      }
    });
  });

  describe('#extractTxIndexLE', () => {
    it('extracts the LE tx input index from the input in a tx', () => {
      let res;
      let equalArrays;
      for (let i = 0; i < extractTxIndexLE.length; i += 1) {
        res = BTCUtils.extractTxIndexLE(extractTxIndexLE[i].input);
        equalArrays = utils.typedArraysAreEqual(res, extractTxIndexLE[i].output);
        assert.isTrue(equalArrays);
      }
    });
  });

  describe('#extractTxIndex', () => {
    it('extracts the tx input index from the input in a tx', () => {
      let res;
      for (let i = 0; i < extractTxIndex.length; i += 1) {
        res = BTCUtils.extractTxIndex(extractTxIndex[i].input);
        assert.strictEqual(res, BigInt(extractTxIndex[i].output));
      }
    });
  });
});<|MERGE_RESOLUTION|>--- conflicted
+++ resolved
@@ -185,11 +185,7 @@
       );
       assert(false, 'expected an error');
     } catch (e) {
-<<<<<<< HEAD
-      const { errorMessage } = extractInputAtIndexError[0];
-=======
       const errorMessage = extractInputAtIndexError[0].jsError;
->>>>>>> bb267359
       assert.include(e.message, errorMessage);
     }
   });

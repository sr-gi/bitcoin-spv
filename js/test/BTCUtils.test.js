--- conflicted
+++ resolved
@@ -147,20 +147,16 @@
     );
     assert.isTrue(arraysAreEqual);
 
-<<<<<<< HEAD
-    res = await BTCUtilsJs.extractHash(utils.deserializeHex(opReturnOutput));
-    assert.isNull(res);
-    // TODO: What type of error should be thrown here?
-    // try {
-    //   await BTCUtilsJs.extractOpReturnData(output);
-    //   assert(false, 'expected an error');
-    // } catch (e) {
-    //   assert.include(e.message, 'Malformatted data. Must be an op return.');
-    // }
+    try {
+      BTCUtilsJs.extractHash(utils.deserializeHex(opReturnOutput));
+      assert(false, 'expected an error');
+    } catch (e) {
+      assert.include(e.message, 'Nonstandard, OP_RETURN, or malformatted output');
+    }
 
     // malformatted witness
     try {
-      await BTCUtilsJs.extractHash(utils.deserializeHex('0x0000000000000000220017'));
+      BTCUtilsJs.extractHash(utils.deserializeHex('0x0000000000000000220017'));
       assert(false, 'expected an error');
     } catch (e) {
       assert.include(e.message, 'Witness output maliciously formatted.');
@@ -168,7 +164,7 @@
 
     // malformatted p2pkh
     try {
-      await BTCUtilsJs.extractHash(utils.deserializeHex('0x00000000000000001976a912'));
+      BTCUtilsJs.extractHash(utils.deserializeHex('0x00000000000000001976a912'));
       assert(false, 'expected an error');
     } catch (e) {
       assert.include(e.message, 'Maliciously formatted p2pkh.');
@@ -176,31 +172,11 @@
 
     // malformatted p2pkh
     try {
-      await BTCUtilsJs.extractHash(utils.deserializeHex('0x00000000000000001976a914FFFF'));
+      BTCUtilsJs.extractHash(utils.deserializeHex('0x00000000000000001976a914FFFF'));
       assert(false, 'expected an error');
     } catch (e) {
       assert.include(e.message, 'Maliciously formatted p2pkh.');
     }
-=======
-    try {
-      res = BTCUtilsJs.extractHash(utils.deserializeHex(opReturnOutput));
-      assert(false, 'expected an error');
-    } catch (e) {
-      assert.include(e.message, 'Nonstandard, OP_RETURN, or malformatted output');
-    }
-
-    // malformatted witness
-    res = BTCUtilsJs.extractHash(utils.deserializeHex('0x0000000000000000220017'));
-    assert.isNull(res);
-
-    // malformatted p2pkh
-    res = BTCUtilsJs.extractHash(utils.deserializeHex('0x00000000000000001976a912'));
-    assert.isNull(res);
-
-    // malformatted p2pkh
-    res = BTCUtilsJs.extractHash(utils.deserializeHex('0x00000000000000001976a914FFFF'));
-    assert.isNull(res);
->>>>>>> c634cdea
 
     // good p2pkh
     res = BTCUtilsJs.extractHash(utils.deserializeHex('0x00000000000000001976a914000000000000000000000000000000000000000088ac'));
@@ -208,17 +184,12 @@
     assert.isTrue(arraysAreEqual);
 
     // malformatted p2sh
-<<<<<<< HEAD
-    try {
-      await BTCUtilsJs.extractHash(utils.deserializeHex('0x000000000000000017a914FF'));
+    try {
+      BTCUtilsJs.extractHash(utils.deserializeHex('0x000000000000000017a914FF'));
       assert(false, 'expected an error');
     } catch (e) {
       assert.include(e.message, 'Maliciously formatted p2sh.');
     }
-=======
-    res = BTCUtilsJs.extractHash(utils.deserializeHex('0x000000000000000017a914FF'));
-    assert.isNull(res);
->>>>>>> c634cdea
 
     // good p2sh
     res = BTCUtilsJs.extractHash(utils.deserializeHex('0x000000000000000017a914000000000000000000000000000000000000000087'));
@@ -259,17 +230,12 @@
     const arraysAreEqual = utils.typedArraysAreEqual(res, utils.deserializeHex(constants.OP_RETURN.INDEXED_OUTPUTS[1].PAYLOAD));
     assert.isTrue(arraysAreEqual);
 
-<<<<<<< HEAD
-    try {
-      await BTCUtilsJs.extractOpReturnData(output);
+    try {
+      BTCUtilsJs.extractOpReturnData(output);
       assert(false, 'expected an error');
     } catch (e) {
       assert.include(e.message, 'Malformatted data. Must be an op return.');
     }
-=======
-    res = BTCUtilsJs.extractOpReturnData(output);
-    assert.isNull(res);
->>>>>>> c634cdea
   });
 
   it('extracts inputs at specified indices', () => {

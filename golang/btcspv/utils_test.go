package btcspv_test

import btcspv "github.com/summa-tx/bitcoin-spv/golang/btcspv"

func (suite *UtilsSuite) TestStrip0xPrefix() {
	suite.Equal("", btcspv.Strip0xPrefix(""))
	suite.Equal("333", btcspv.Strip0xPrefix("0x333"))
}

func (suite *UtilsSuite) TestDecodeIfHex() {
	var expected []byte
	var actual []byte

	expected = []byte{0}
	actual = btcspv.DecodeIfHex("0x00")
	suite.Equal(expected, actual)

	expected = []byte{0}
	actual = btcspv.DecodeIfHex("00")
	suite.Equal(expected, actual)

	expected = []byte{0, 1, 2, 42, 100, 101, 102, 255}
	actual = btcspv.DecodeIfHex("0x0001022a646566ff")
	suite.Equal(expected, actual)

<<<<<<< HEAD
	suite.Equal([]byte{0xab, 0xcd}, DecodeIfHex("abcd"))
	suite.Equal([]byte("qqqq"), DecodeIfHex("qqqq"))
	suite.Equal([]byte("foo"), DecodeIfHex("foo"))
	suite.Equal([]byte("d"), DecodeIfHex("d"))
	suite.Equal([]byte(""), DecodeIfHex(""))
}

func (suite *UtilsSuite) TestSafeSlice() {
	// badSliceErr := "Tried to slice past end of array"
	var expected []byte
	var actual []byte
	var err error

	expected = []byte{0, 1}
	actual, err = SafeSlice([]byte{0, 1, 2, 3}, 0, 2)
	suite.Nil(err)
	suite.Equal(expected, actual)

	expected = []byte{0, 1, 2, 3}
	actual, err = SafeSlice([]byte{0, 1, 2, 3}, 0, 4)
	suite.Nil(err)
	suite.Equal(expected, actual)

	actual, err = SafeSlice([]byte{0, 1, 2, 3}, 0, 5)
	suite.Equal([]byte{}, actual)
	suite.EqualError(err, "Tried to slice past end of array")

	actual, err = SafeSlice([]byte{0, 1, 2, 3}, 4, 4)
	suite.Equal([]byte{}, actual)
	suite.EqualError(err, "Slice must not have 0 length")
=======
	suite.Equal([]byte{0xab, 0xcd}, btcspv.DecodeIfHex("abcd"))
	suite.Equal([]byte("qqqq"), btcspv.DecodeIfHex("qqqq"))
	suite.Equal([]byte("foo"), btcspv.DecodeIfHex("foo"))
	suite.Equal([]byte("d"), btcspv.DecodeIfHex("d"))
	suite.Equal([]byte(""), btcspv.DecodeIfHex(""))
>>>>>>> 6bdc54dc

	actual, err = SafeSlice([]byte{0, 1, 2, 3}, -1, 4)
	suite.Equal([]byte{}, actual)
	suite.EqualError(err, "Slice must not use negative indexes")
}

func (suite *UtilsSuite) TestEncodeP2SH() {
	fixture := suite.Fixtures.EncodeP2SH

	for i := range fixture {
		testCase := fixture[i]
		expected := testCase.Output
		actual, err := btcspv.EncodeP2SH(testCase.Input)
		suite.Nil(err)
		suite.Equal(expected, actual)
	}
}

func (suite *UtilsSuite) TestEncodeP2PKH() {
	fixture := suite.Fixtures.EncodeP2PKH

	for i := range fixture {
		testCase := fixture[i]
		expected := testCase.Output
		actual, err := btcspv.EncodeP2PKH(testCase.Input)
		suite.Nil(err)
		suite.Equal(expected, actual)
	}
}

func (suite *UtilsSuite) TestEncodeP2WSH() {
	fixture := suite.Fixtures.EncodeP2WSH

	for i := range fixture {
		testCase := fixture[i]

		// input := testCase.Input.(Hash256Digest)
		expected := testCase.Output
		actual, err := btcspv.EncodeP2WSH(testCase.Input)
		suite.Nil(err)
		suite.Equal(expected, actual)
	}
}

func (suite *UtilsSuite) TestEncodeP2WPKH() {
	fixture := suite.Fixtures.EncodeP2WPKH

	for i := range fixture {
		testCase := fixture[i]
		expected := testCase.Output
		actual, err := btcspv.EncodeP2WPKH(testCase.Input)
		suite.Nil(err)
		suite.Equal(expected, actual)
	}
}

func (suite *UtilsSuite) TestEncodeSegwitErrors() {
	// All 0s
	input := make([]byte, 20)
	actual, err := btcspv.EncodeP2PKH(input)
	suite.Equal("", actual)
	suite.EqualError(err, btcspv.ZeroBytesError)

	actual, err = btcspv.EncodeP2SH(input)
	suite.Equal("", actual)
	suite.EqualError(err, btcspv.ZeroBytesError)

	actual, err = btcspv.EncodeP2WPKH(input)
	suite.Equal("", actual)
	suite.EqualError(err, btcspv.ZeroBytesError)

	WSH, _ := btcspv.NewHash256Digest(make([]byte, 32))
	actual, err = btcspv.EncodeP2WSH(WSH)
	suite.Equal("", actual)
	suite.EqualError(err, btcspv.ZeroBytesError)

	// Wrong Length
	input = make([]byte, 1)
	actual, err = btcspv.EncodeP2PKH(input)
	suite.Equal("", actual)
	suite.EqualError(err, "PKH must be 20 bytes, got 1 bytes")

	actual, err = btcspv.EncodeP2SH(input)
	suite.Equal("", actual)
	suite.EqualError(err, "SH must be 20 bytes, got 1 bytes")

	actual, err = btcspv.EncodeP2WPKH(input)
	suite.Equal("", actual)
	suite.EqualError(err, "WPKH must be 20 bytes, got 1 bytes")
}<|MERGE_RESOLUTION|>--- conflicted
+++ resolved
@@ -23,12 +23,11 @@
 	actual = btcspv.DecodeIfHex("0x0001022a646566ff")
 	suite.Equal(expected, actual)
 
-<<<<<<< HEAD
-	suite.Equal([]byte{0xab, 0xcd}, DecodeIfHex("abcd"))
-	suite.Equal([]byte("qqqq"), DecodeIfHex("qqqq"))
-	suite.Equal([]byte("foo"), DecodeIfHex("foo"))
-	suite.Equal([]byte("d"), DecodeIfHex("d"))
-	suite.Equal([]byte(""), DecodeIfHex(""))
+	suite.Equal([]byte{0xab, 0xcd}, btcspv.DecodeIfHex("abcd"))
+	suite.Equal([]byte("qqqq"), btcspv.DecodeIfHex("qqqq"))
+	suite.Equal([]byte("foo"), btcspv.DecodeIfHex("foo"))
+	suite.Equal([]byte("d"), btcspv.DecodeIfHex("d"))
+	suite.Equal([]byte(""), btcspv.DecodeIfHex(""))
 }
 
 func (suite *UtilsSuite) TestSafeSlice() {
@@ -38,31 +37,24 @@
 	var err error
 
 	expected = []byte{0, 1}
-	actual, err = SafeSlice([]byte{0, 1, 2, 3}, 0, 2)
+	actual, err = btcspv.SafeSlice([]byte{0, 1, 2, 3}, 0, 2)
 	suite.Nil(err)
 	suite.Equal(expected, actual)
 
 	expected = []byte{0, 1, 2, 3}
-	actual, err = SafeSlice([]byte{0, 1, 2, 3}, 0, 4)
+	actual, err = btcspv.SafeSlice([]byte{0, 1, 2, 3}, 0, 4)
 	suite.Nil(err)
 	suite.Equal(expected, actual)
 
-	actual, err = SafeSlice([]byte{0, 1, 2, 3}, 0, 5)
+	actual, err = btcspv.SafeSlice([]byte{0, 1, 2, 3}, 0, 5)
 	suite.Equal([]byte{}, actual)
 	suite.EqualError(err, "Tried to slice past end of array")
 
-	actual, err = SafeSlice([]byte{0, 1, 2, 3}, 4, 4)
+	actual, err = btcspv.SafeSlice([]byte{0, 1, 2, 3}, 4, 4)
 	suite.Equal([]byte{}, actual)
 	suite.EqualError(err, "Slice must not have 0 length")
-=======
-	suite.Equal([]byte{0xab, 0xcd}, btcspv.DecodeIfHex("abcd"))
-	suite.Equal([]byte("qqqq"), btcspv.DecodeIfHex("qqqq"))
-	suite.Equal([]byte("foo"), btcspv.DecodeIfHex("foo"))
-	suite.Equal([]byte("d"), btcspv.DecodeIfHex("d"))
-	suite.Equal([]byte(""), btcspv.DecodeIfHex(""))
->>>>>>> 6bdc54dc
 
-	actual, err = SafeSlice([]byte{0, 1, 2, 3}, -1, 4)
+	actual, err = btcspv.SafeSlice([]byte{0, 1, 2, 3}, -1, 4)
 	suite.Equal([]byte{}, actual)
 	suite.EqualError(err, "Slice must not use negative indexes")
 }

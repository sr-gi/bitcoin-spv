--- conflicted
+++ resolved
@@ -7,7 +7,6 @@
 
 	btcspv "github.com/summa-tx/bitcoin-spv/golang/btcspv"
 )
-
 
 // InputType an enum of types of bitcoin inputs
 type InputType int
@@ -19,7 +18,6 @@
 	Compatibility InputType = 2
 	Witness       InputType = 3
 )
-
 
 func prettifyInput(numInput int, outpoint btcspv.Hash256Digest, index uint, inputType InputType, sequence uint) string {
 	outpointStr := hex.EncodeToString(outpoint[:])
@@ -60,7 +58,6 @@
 	return formattedInputs
 }
 
-
 // ExtractInputTxID returns the input tx id bytes
 func ExtractInputTxID(input []byte) btcspv.Hash256Digest {
 	LE := btcspv.ExtractInputTxIDLE(input)
@@ -72,20 +69,12 @@
 func parseInput(input []byte) (uint, btcspv.Hash256Digest, uint, InputType) {
 	// NB: If the scriptsig is exactly 00, we are Witness.
 	// Otherwise we are Compatibility or Legacy
-<<<<<<< HEAD
 	var sequence uint32
-=======
-	var sequence uint
->>>>>>> 19c07d00
 	var witnessTag []byte
 	var inputType InputType
 
 	if input[36] != 0 {
-<<<<<<< HEAD
 		sequence, _ = btcspv.ExtractSequenceLegacy(input)
-=======
-		sequence = btcspv.ExtractSequenceLegacy(input)
->>>>>>> 19c07d00
 		witnessTag = input[36:39]
 
 		if bytes.Equal(witnessTag, []byte{34, 0, 32}) || bytes.Equal(witnessTag, []byte{22, 0, 20}) {
@@ -101,11 +90,7 @@
 	inputID := ExtractInputTxID(input)
 	inputIndex := btcspv.ExtractTxIndex(input)
 
-<<<<<<< HEAD
 	return uint(sequence), inputID, inputIndex, inputType
-=======
-	return sequence, inputID, inputIndex, inputType
->>>>>>> 19c07d00
 }
 
 // GetInputType returns the name of the input type associated with the number

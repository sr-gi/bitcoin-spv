package btcspv

<<<<<<< HEAD
// import "bytes"

import (
	"bytes"
	// "crypto/sha256"
	// "encoding/binary"
	// "encoding/hex"
	// "errors"
	// "math/big"
	// sdk "github.com/cosmos/cosmos-sdk/types"
	// "golang.org/x/crypto/ripemd160"
)
=======
import (
	"bytes"
	"errors"

	sdk "github.com/cosmos/cosmos-sdk/types"
)

// import (
// 	"bytes"
// 	// "crypto/sha256"
// 	// "encoding/binary"
// 	// "encoding/hex"
// 	// "errors"
// 	// "math/big"
// 	// sdk "github.com/cosmos/cosmos-sdk/types"
// 	// "golang.org/x/crypto/ripemd160"
// )
>>>>>>> 7aecfc3a

type INPUT_TYPE int

const (
	INPUT_NONE    INPUT_TYPE = 0
	LEGACY        INPUT_TYPE = 1
	COMPATIBILITY INPUT_TYPE = 2
	WITNESS       INPUT_TYPE = 3
)

<<<<<<< HEAD
func Prove(txid []byte, merkleRoot []byte, intermediateNodes []byte, index uint) bool {
=======
type OUTPUT_TYPE int

const (
	OUTPUT_NONE OUTPUT_TYPE = 0
	WPKH        OUTPUT_TYPE = 1
	WSH         OUTPUT_TYPE = 2
	OP_RETURN   OUTPUT_TYPE = 3
	PKH         OUTPUT_TYPE = 4
	SH          OUTPUT_TYPE = 5
	NONSTANDARD OUTPUT_TYPE = 6
)

func prove(txid []byte, merkleRoot []byte, intermediateNodes []byte, index uint) bool {
>>>>>>> 7aecfc3a
	// Shortcut the empty-block case
	if bytes.Equal(txid, merkleRoot) && index == 0 && len(intermediateNodes) == 0 {
		return true
	}

	proof := []byte{}
	proof = append(proof, txid...)
	proof = append(proof, intermediateNodes...)
	proof = append(proof, merkleRoot...)

	return VerifyHash256Merkle(proof, index)
}

func CalculateTxId(version, vin, vout, locktime []byte) []byte {
	txid := []byte{}
	txid = append(txid, version...)
	txid = append(txid, vin...)
	txid = append(txid, vout...)
	txid = append(txid, locktime...)
	return Hash256(txid)
}

func ParseInput(input []byte) (uint, []byte, uint, uint) {
	// NB: If the scriptsig is exactly 00, we are WITNESS.
	// Otherwise we are Compatibility or LEGACY
	var sequence uint
	var witnessTag []byte
	var inputType uint

	if input[36] != 0 {
		sequence = ExtractSequenceLegacy(input)
		witnessTag = input[36:39]

		if bytes.Equal(witnessTag, []byte{34, 0, 32}) || bytes.Equal(witnessTag, []byte{32, 0, 20}) {
			inputType = uint(COMPATIBILITY)
		} else {
			inputType = uint(LEGACY)
		}
	} else {
		sequence = ExtractSequenceWitness(input)
		inputType = uint(WITNESS)
	}

	inputId := ExtractInputTxId(input)
	inputIndex := ExtractTxIndex(input)

	return sequence, inputId, inputIndex, inputType
}

func ParseOutput(output []byte) (uint, uint, []byte) {
	value := ExtractValue(output)
	var outputType uint
	var payload []byte

	if output[9] == 0x6a {
		outputType = uint(OP_RETURN)
		payload, _ = ExtractOpReturnData(output)
	} else {
		prefixHash := output[8:10]
		if bytes.Equal(prefixHash, []byte{34, 0}) {
			outputType = uint(WSH)
			payload = output[11:43]
		} else if bytes.Equal(prefixHash, []byte{22, 0}) {
			outputType = uint(WPKH)
			payload = output[11:31]
		} else if bytes.Equal(prefixHash, []byte{25, 118}) {
			outputType = uint(PKH)
			payload = output[12:32]
		} else if bytes.Equal(prefixHash, []byte{23, 169}) {
			outputType = uint(SH)
			payload = output[11:31]
		} else {
			outputType = uint(NONSTANDARD)
			payload = []byte{}
		}
	}

	return value, outputType, payload
}

func ParseHeader(header []byte) ([]byte, uint, []byte, []byte, uint, sdk.Int, uint, error) {
	if len(header) != 80 {
		return nil, 0, nil, nil, 0, sdk.NewInt(0), 0, errors.New("Malformatted header. Must be exactly 80 bytes.")
	}

	digest := ReverseEndianness(Hash256(header))
	version := bytesToUint(ReverseEndianness(header[0:4]))
	prevHash := ExtractPrevBlockHashLE(header)
	merkleRoot := ExtractMerkleRootLE(header)
	timestamp := ExtractTimestamp(header)
	target := ExtractTarget(header)
	nonce := bytesToUint(ReverseEndianness(header[76:80]))

	return digest, version, prevHash, merkleRoot, timestamp, target, nonce, nil
}

// func ValidateHeaderWork() {

// }

// func ValidateHeaderPrevHash() {

// }

// func ValidateHeaderChain() {

// }<|MERGE_RESOLUTION|>--- conflicted
+++ resolved
@@ -1,19 +1,5 @@
 package btcspv
 
-<<<<<<< HEAD
-// import "bytes"
-
-import (
-	"bytes"
-	// "crypto/sha256"
-	// "encoding/binary"
-	// "encoding/hex"
-	// "errors"
-	// "math/big"
-	// sdk "github.com/cosmos/cosmos-sdk/types"
-	// "golang.org/x/crypto/ripemd160"
-)
-=======
 import (
 	"bytes"
 	"errors"
@@ -31,7 +17,6 @@
 // 	// sdk "github.com/cosmos/cosmos-sdk/types"
 // 	// "golang.org/x/crypto/ripemd160"
 // )
->>>>>>> 7aecfc3a
 
 type INPUT_TYPE int
 
@@ -42,9 +27,6 @@
 	WITNESS       INPUT_TYPE = 3
 )
 
-<<<<<<< HEAD
-func Prove(txid []byte, merkleRoot []byte, intermediateNodes []byte, index uint) bool {
-=======
 type OUTPUT_TYPE int
 
 const (
@@ -58,7 +40,6 @@
 )
 
 func prove(txid []byte, merkleRoot []byte, intermediateNodes []byte, index uint) bool {
->>>>>>> 7aecfc3a
 	// Shortcut the empty-block case
 	if bytes.Equal(txid, merkleRoot) && index == 0 && len(intermediateNodes) == 0 {
 		return true

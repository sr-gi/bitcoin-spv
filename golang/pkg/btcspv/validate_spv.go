--- conflicted
+++ resolved
@@ -1,24 +1,11 @@
 package btcspv
-
-<<<<<<< HEAD
-import (
-// 	"bytes"
-// 	"crypto/sha256"
-// 	"encoding/binary"
-// 	"encoding/hex"
-// 	"errors"
-// 	"math/big"
-	"fmt"
-
-// 	sdk "github.com/cosmos/cosmos-sdk/types"
-// 	"golang.org/x/crypto/ripemd160"
-=======
-import "bytes"
 
 import (
 	"bytes"
 
-	"github.com/stretchr/testify/suite"
+	// "fmt"
+
+	// "github.com/stretchr/testify/suite"
 	// "crypto/sha256"
 	// "encoding/binary"
 	// "encoding/hex"
@@ -26,17 +13,11 @@
 	// "math/big"
 	// sdk "github.com/cosmos/cosmos-sdk/types"
 	// "golang.org/x/crypto/ripemd160"
->>>>>>> 92af663d
 )
 
 func Prove(txid []byte, merkleRoot []byte, intermediateNodes []byte, index uint) bool {
 	// Shortcut the empty-block case
-<<<<<<< HEAD
-	fmt.Println(txid, merkleRoot)
-	if txid == merkleRoot && index == 0 && len(intermediateNodes) == 0 {
-=======
 	if bytes.Equal(txid, merkleRoot) && index == 0 && len(intermediateNodes) == 0 {
->>>>>>> 92af663d
 		return true
 	}
 
@@ -57,41 +38,6 @@
 	return Hash256(txid)
 }
 
-<<<<<<< HEAD
-// func parseInput(input []byte) (uint, []byte, uint, uint) {
-// 	// NB: If the scriptsig is exactly 00, we are WITNESS.
-// 	// Otherwise we are Compatibility or LEGACY
-// 	// let sequence;
-// 	// let witnessTag;
-// 	// let inputType;
-
-// 	if input[36] != 0 {
-// 		sequence := ExtractSequenceLegacy(input)
-// 		witnessTag := input[36:39]
-// 	}
-	// if (input[36] !== 0) {
-	//   sequence = BTCUtils.extractSequenceLegacy(input);
-	//   witnessTag = utils.safeSlice(input, 36, 39);
-
-	//   if (utils.typedArraysAreEqual(witnessTag, new Uint8Array([0x22, 0x00, 0x20]))
-	//       || utils.typedArraysAreEqual(witnessTag, new Uint8Array([0x16, 0x00, 0x14]))) {
-	//     inputType = utils.INPUT_TYPES.COMPATIBILITY;
-	//   } else {
-	//     inputType = utils.INPUT_TYPES.LEGACY;
-	//   }
-	// } else {
-	//   sequence = BTCUtils.extractSequenceWitness(input);
-	//   inputType = utils.INPUT_TYPES.WITNESS;
-	// }
-
-	// const inputId = BTCUtils.extractInputTxId(input);
-	// const inputIndex = BTCUtils.extractTxIndex(input);
-
-	// return {
-	//   sequence, inputId, inputIndex, inputType
-	// };
-// }
-=======
 func ParseInput(input []byte) (uint, []byte, uint, uint) {
 	// NB: If the scriptsig is exactly 00, we are WITNESS.
 	// Otherwise we are Compatibility or LEGACY
@@ -119,7 +65,6 @@
 
 	return sequence, inputId, inputIndex, inputType
 }
->>>>>>> 92af663d
 
 // func ParseOutput() {
 

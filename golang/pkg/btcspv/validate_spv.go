--- conflicted
+++ resolved
@@ -128,19 +128,10 @@
 }
 
 // Checks validity of header work
-<<<<<<< HEAD
 func ValidateHeaderWork(digest []byte, target sdk.Uint) bool {
-	if bytes.Equal(digest, bytes.Repeat([]byte("0x00"), 32)) {
-=======
-func ValidateHeaderWork(digest []byte, target sdk.Int) bool {
-	// fmt.Println("target", target)
 	if bytes.Equal(digest, bytes.Repeat([]byte{0}, 32)) {
-		// fmt.Println("false")
->>>>>>> 40099787
 		return false
 	}
-	// fmt.Println("digest", digest)
-	// fmt.Println("BigInt", BytesToBigInt(digest))
 	return BytesToBigInt(digest).LT(target)
 }
 
@@ -158,14 +149,9 @@
 }
 
 // Checks validity of header chain
-<<<<<<< HEAD
 func ValidateHeaderChain(headers []byte) (sdk.Uint, error) {
-	// // Check header chain length
+	// Check header chain length
 
-=======
-func ValidateHeaderChain(headers []byte) (sdk.Int, error) {
-	// Check header chain length
->>>>>>> 40099787
 	if len(headers)%80 != 0 {
 		return sdk.NewUint(0), errors.New("Header bytes not multiple of 80.")
 	}

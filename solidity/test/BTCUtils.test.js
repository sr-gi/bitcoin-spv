--- conflicted
+++ resolved
@@ -39,11 +39,7 @@
       await instance.lastBytes('0x00', 2);
       assert(false, 'expected an errror');
     } catch (e) {
-<<<<<<< HEAD
-      assert.include(e.message, 'Underflow during subtraction');
-=======
       assert.include(e.message, 'Underflow during subtraction.');
->>>>>>> a4f3003d
     }
   });
 
